--- conflicted
+++ resolved
@@ -191,13 +191,8 @@
     "from minian.preprocessing import remove_brightspot, gradient_norm, denoise, remove_background, stripe_correction\n",
     "from minian.motion_correction import estimate_shift_fft, apply_shifts, interpolate_frame, mask_shifts\n",
     "from minian.initialization import seeds_init, gmm_refine, pnr_refine, intensity_refine, ks_refine, seeds_merge, initialize\n",
-<<<<<<< HEAD
-    "from minian.cnmf import psd_welch, psd_fft, get_noise, update_spatial, update_temporal, unit_merge, smooth_sig\n",
-    "from minian.visualization import VArrayViewer, CNMFViewer, generate_videos, visualize_seeds, visualize_gmm_fit, visualize_spatial_update, visualize_temporal_update, roi_draw"
-=======
     "from minian.cnmf import psd_welch, psd_fft, get_noise, update_spatial, compute_trace, update_temporal, unit_merge, smooth_sig\n",
     "from minian.visualization import VArrayViewer, CNMFViewer, generate_videos, visualize_preprocess, visualize_seeds, visualize_gmm_fit, visualize_spatial_update, visualize_temporal_update, roi_draw"
->>>>>>> db44bbec
    ]
   },
   {
@@ -259,30 +254,8 @@
    "outputs": [],
    "source": [
     "%%time\n",
-<<<<<<< HEAD
-    "handle_crash = fct.partial(\n",
-    "    handle_crash,\n",
-    "    frame_dict={\n",
-    "        '181216_exposure': 10 * 60 * 30,\n",
-    "        '181218_training': 242 * 30,\n",
-    "        '181220_test1': 5 * 60 * 30,\n",
-    "        '181222_test2': 5 * 60 * 30,\n",
-    "        '181224_test3': 5 * 60 * 30})\n",
-    "varr = load_videos(dpath, post_process=handle_crash, **param_load_videos)"
-   ]
-  },
-  {
-   "cell_type": "code",
-   "execution_count": null,
-   "metadata": {},
-   "outputs": [],
-   "source": [
-    "if in_memory:\n",
-    "    varr = varr.persist()"
-=======
     "varr = load_videos(dpath, **param_load_videos)\n",
     "chk = get_optimal_chk(varr, [('frame',), ('height', 'width')])"
->>>>>>> db44bbec
    ]
   },
   {
@@ -351,24 +324,9 @@
    "metadata": {},
    "outputs": [],
    "source": [
-<<<<<<< HEAD
-    "%%time\n",
-    "#varr_ref = stripe_correction(varr_ref, reduce_dim='width')\n",
-    "#if in_memory:\n",
-    "#    with ProgressBar():\n",
-    "#        varr_ref = varr_ref.persist()"
-   ]
-  },
-  {
-   "cell_type": "markdown",
-   "metadata": {},
-   "source": [
-    "## glow removal"
-=======
     "hv.output(size=output_size)\n",
     "if interactive:\n",
     "    display(visualize_preprocess(varr_ref.isel(frame=0), remove_background, method=['uniform'], wnd=[11, 21, 31, 41, 51]))"
->>>>>>> db44bbec
    ]
   },
   {
@@ -400,19 +358,12 @@
    ]
   },
   {
-<<<<<<< HEAD
-   "cell_type": "markdown",
-   "metadata": {},
-   "source": [
-    "## denoise"
-=======
    "cell_type": "code",
    "execution_count": null,
    "metadata": {},
    "outputs": [],
    "source": [
     "varr_ref = denoise(varr_ref, **param_first_denoise)"
->>>>>>> db44bbec
    ]
   },
   {
@@ -596,15 +547,7 @@
    "metadata": {},
    "outputs": [],
    "source": [
-<<<<<<< HEAD
-    "%%time\n",
-    "Y = remove_background(varr_mc, **param_background_removal)\n",
-    "if in_memory:\n",
-    "    with dask.config.set(scheduler='processes'):\n",
-    "        Y = Y.persist()"
-=======
     "Y = remove_background(varr_mc, **param_background_removal)"
->>>>>>> db44bbec
    ]
   },
   {
@@ -656,13 +599,8 @@
    "outputs": [],
    "source": [
     "%%time\n",
-<<<<<<< HEAD
-    "with dask.config.set(scheduler='processes'):\n",
-    "    save_minian(Y.rename('Y'), **param_save_minian)"
-=======
     "Y = Y.chunk(chk)\n",
     "save_minian(Y.rename('Y'), **param_save_minian)"
->>>>>>> db44bbec
    ]
   },
   {
@@ -1036,15 +974,10 @@
    "outputs": [],
    "source": [
     "if interactive:\n",
-<<<<<<< HEAD
-    "    units = np.random.choice(A_init.coords['unit_id'], 10)\n",
-    "    units.sort()"
-=======
     "    units = np.random.choice(A_init.coords['unit_id'], 10, replace=False)\n",
     "    units.sort()\n",
     "    A_sub = A_init.sel(unit_id=units).compute()\n",
     "    C_sub = C_init.sel(unit_id=units).compute()"
->>>>>>> db44bbec
    ]
   },
   {
