import os
import re
import itertools as itt
import numpy as np
import xarray as xr
import pandas as pd
import dask as da
from dask.diagnostics import ProgressBar
from scipy.ndimage.measurements import center_of_mass
from scipy.stats import pearsonr
from scipy.spatial.distance import cdist
from .preprocessing import remove_background
from .utilities import xrconcat_recursive
from .visualization import centroid
from IPython.core.debugger import set_trace


def load_cnm_dataset_mf(path, pattern=r"^cnm.nc$", concat_dim="session"):
<<<<<<< HEAD
    """[summary]

    Args:
        path ([type]): [description]
        pattern (regexp, optional): [description]. Defaults to r'^cnm.nc$'.
        concat_dim (str, optional): [description]. Defaults to 'session'.

    Returns:
        [type]: [description]
    """
=======
>>>>>>> 5cfbb5c1
    path = os.path.normpath(path)
    cnmlist = []
    for dirpath, dirnames, fnames in os.walk(path):
        cnmnames = filter(lambda fn: re.search(pattern, fn), fnames)
        cnmpath = [os.path.join(dirpath, cnm) for cnm in cnmnames]
        cnmlist += cnmpath
    if len(cnmlist) > 1:
        return xr.open_mfdataset(cnmlist, concat_dim=concat_dim)
    else:
        print("No CNMF dataset found under path: {}".format(path))
        return None


def load_cnm_dataset(path, pattern=r"^cnm.nc$", concat_dim="session"):
<<<<<<< HEAD
    """[summary]

    Args:
        path ([type]): [description]
        pattern (regexp, optional): [description]. Defaults to r'^cnm.nc$'.
        concat_dim (str, optional): [description]. Defaults to 'session'.

    Returns:
        [type]: [description]
    """
=======
>>>>>>> 5cfbb5c1
    path = os.path.normpath(path)
    cnmlist = []
    for dirpath, dirnames, fnames in os.walk(path):
        cnmnames = filter(lambda fn: re.search(pattern, fn), fnames)
        for cnm in cnmnames:
            cnmpath = os.path.join(dirpath, cnm)
            cnmds = xr.open_dataset(cnmpath, chunks={})
            cnmds = cnmds.assign_coords(animal=cnmds.coords["animal"].astype(str))
            cnmds = cnmds.assign_coords(session=cnmds.coords["session"].astype(str))
            cnmds = cnmds.assign_coords(
                session_id=cnmds.coords["session_id"].astype(str)
            )
            cnmds = cnmds.sel(unit_id=cnmds.attrs["unit_mask"])
            cnmlist.append(cnmds)
    if cnmlist:
        return xr.concat(cnmlist, dim=concat_dim)
    else:
        print("No CNMF dataset found under path: {}".format(path))
        return None


def get_minian_list(path, pattern=r"^minian.nc$"):
<<<<<<< HEAD
    """[summary]

    Args:
        path ([type]): [description]
        pattern (regexp, optional): [description]. Defaults to r'^minian.nc$'.

    Returns:
        [type]: [description]
    """
=======
>>>>>>> 5cfbb5c1
    path = os.path.normpath(path)
    mnlist = []
    for dirpath, dirnames, fnames in os.walk(path):
        mnames = filter(lambda fn: re.search(pattern, fn), fnames)
        mn_paths = [os.path.join(dirpath, mn) for mn in mnames]
        mnlist += mn_paths
    return mnlist


def estimate_shifts_old(
    mn_list,
    temp_list,
    z_thres=None,
    rm_background=False,
    method="first",
    concat_dim="session",
):
<<<<<<< HEAD
    """[summary]

    Args:
        mn_list ([type]): [description]
        temp_list ([type]): [description]
        z_thres ([type], optional): [description]. Defaults to None.
        rm_background (bool, optional): [description]. Defaults to False.
        method (str, optional): [description]. Defaults to 'first'.
        concat_dim (str, optional): [description]. Defaults to 'session'.

    Returns:
        [type]: [description]
    """
=======
>>>>>>> 5cfbb5c1
    temps = []
    for imn, mn_path in enumerate(mn_list):
        print("loading template: {:2d}/{:2d}".format(imn, len(mn_list)))
        try:
            with xr.open_dataset(mn_path, chunks=dict(width="auto", height="auto"))[
                "org"
            ] as cur_va:
                if temp_list[imn] == "first":
                    cur_temp = cur_va.isel(frame=0).load().copy()
                elif temp_list[imn] == "last":
                    cur_temp = cur_va.isel(frame=-1).load().copy()
                elif temp_list[imn] == "mean":
                    cur_temp = cur_va.mean("frame")
                    with ProgressBar():
                        cur_temp = cur_temp.compute()
                else:
                    print("unrecognized template")
                    continue
                if rm_background:
                    cur_temp = remove_background(cur_temp, "uniform", wnd=51)
                temps.append(cur_temp)
        except KeyError:
            print("no video found for path {}".format(mn_path))
    if concat_dim:
        temps = xr.concat(temps, dim=concat_dim).rename("temps")
        window = ~temps.isnull().sum(concat_dim).astype(bool)
        temps = temps.where(window, drop=True)
    shifts = []
    corrs = []
    for itemp, temp_dst in temps.rolling(**{concat_dim: 1}):
        print("processing: {}".format(itemp.values))
        if method == "first":
            temp_src = temps.isel(**{concat_dim: 0})
        elif method == "last":
            temp_src = temps.isel(**{concat_dim: -1})
        # common = (temp_src.isnull() + temp_dst.isnull())
        # temp_src = temp_src.reindex_like(common)
        # temp_dst = temp_dst.reindex_like(common)
        temp_src, temp_dst = temp_src.squeeze(), temp_dst.squeeze()
        src_fft = np.fft.fft2(temp_src)
        dst_fft = np.fft.fft2(temp_dst)
        cur_res = shift_fft(src_fft, dst_fft)
        cur_sh = cur_res[0:2]
        cur_cor = cur_res[2]
        cur_anm = temp_dst.coords["animal"]
        cur_ss = temp_dst.coords["session"]
        cur_ssid = temp_dst.coords["session_id"]
        cur_sh = xr.DataArray(
            cur_sh, coords=dict(shift_dim=list(temp_dst.dims)), dims=["shift_dim"]
        )
        cur_cor = xr.DataArray(cur_cor)
        cur_sh = cur_sh.assign_coords(
            animal=cur_anm, session=cur_ss, session_id=cur_ssid
        )
        cur_cor = cur_cor.assign_coords(
            animal=cur_anm, session=cur_ss, session_id=cur_ssid
        )
        shifts.append(cur_sh)
        corrs.append(cur_cor)
    if concat_dim:
        shifts = xr.concat(shifts, dim=concat_dim).rename("shifts")
        corrs = xr.concat(corrs, dim=concat_dim).rename("corrs")
        temps = xr.concat(temps, dim=concat_dim).rename("temps")
    return shifts, corrs, temps


def apply_shifts_old(var, shifts, inplace=False, dim="session"):
<<<<<<< HEAD
    """[summary]

    Args:
        var ([type]): [description]
        shifts ([type]): [description]
        inplace (bool, optional): [description]. Defaults to False.
        dim (str, optional): [description]. Defaults to 'session'.

    Returns:
        [type]: [description]
    """
=======
>>>>>>> 5cfbb5c1
    shifts = shifts.dropna(dim)
    var_list = []
    for dim_n, sh in shifts.groupby(dim):
        sh_dict = (
            sh.astype(int)
            .to_series()
            .reset_index()
            .set_index("shift_dim")["shifts"]
            .to_dict()
        )
        var_list.append(
            (var.sel(**{dim: dim_n}).shift(**sh_dict).rename(var.name + "_shifted"))
        )
    return xr.concat(var_list, dim=dim)


def calculate_centroids(A, window):
    """[summary]

    Args:
        A ([type]): [description]
        window ([type]): [description]

    Returns:
        [type]: [description]
    """
    A = A.where(window, 0)
    return centroid(A, verbose=True)


def calculate_centroids_old(cnmds, window, grp_dim=["animal", "session"]):
<<<<<<< HEAD
    """[summary]

    Args:
        cnmds ([type]): [description]
        window ([type]): [description]
        grp_dim (list, optional): [description]. Defaults to ['animal', 'session'].

    Returns:
        [type]: [description]
    """
=======
>>>>>>> 5cfbb5c1
    print("computing centroids")
    cnt_list = []
    for anm, cur_anm in cnmds.groupby("animal"):
        for ss, cur_ss in cur_anm.groupby("session"):
            # cnt = centroids(cur_ss['A_shifted'], window.sel(animal=anm))
            cnt = da.delayed(centroids)(cur_ss["A_shifted"], window.sel(animal=anm))
            cnt_list.append(cnt)
    with ProgressBar():
        (cnt_list,) = da.compute(cnt_list)
    cnts_ds = pd.concat(cnt_list, ignore_index=True)
    cnts_ds.height = cnts_ds.height.astype(float)
    cnts_ds.width = cnts_ds.width.astype(float)
    cnts_ds.unit_id = cnts_ds.unit_id.astype(int)
    cnts_ds.animal = cnts_ds.animal.astype(str)
    cnts_ds.session = cnts_ds.session.astype(str)
    cnts_ds.session_id = cnts_ds.session_id.astype(str)
    return cnts_ds


def centroids(A, window=None):
<<<<<<< HEAD
    """[summary]

    Args:
        A ([type]): [description]
        window ([type], optional): [description]. Defaults to None.

    Returns:
        [type]: [description]
    """
=======
>>>>>>> 5cfbb5c1
    A = A.load().dropna("unit_id", how="all")
    if not A.size > 0:
        return pd.DataFrame()
    if window is None:
        window = A.isnull().sum("unit_id") == 0
    try:
        A = A.where(window, drop=True)
    except:
        set_trace()
    A = A.fillna(0)
    meta_dims = set(A.coords.keys()) - set(A.dims)
    meta_dict = {dim: A.coords[dim].values for dim in meta_dims}
    cur_meta = pd.Series(meta_dict)
    cts_list = []
    for uid, cur_uA in A.groupby("unit_id"):
        cur_A = cur_uA.values
        if not (cur_A > 0).any():
            continue
        cur_idxs = cur_uA.dims
        cur_cts = center_of_mass(cur_A)
        cur_cts = pd.Series(cur_cts, index=cur_idxs)
        cur_cts = cur_cts.append(pd.Series(dict(unit_id=uid)))
        cur_cts = cur_cts.append(cur_meta)
        cts_list.append(cur_cts)
    try:
        cts_df = pd.concat(cts_list, axis=1, ignore_index=True).T
    except ValueError:
        cts_df = pd.DataFrame()
    return cts_df


def calculate_centroid_distance(
    cents, by="session", index_dim=["animal"], tile=(50, 50)
):
<<<<<<< HEAD
    """[summary]

    Args:
        cents ([type]): [description]
        by (str, optional): [description]. Defaults to 'session'.
        index_dim (list, optional): [description]. Defaults to ['animal'].
        tile (tuple, optional): [description]. Defaults to (50, 50).

    Returns:
        [type]: [description]
    """
=======
>>>>>>> 5cfbb5c1
    res_list = []

    def cent_pair(grp):
        dist_df_ls = []
        len_df = 0
        for (byA, grpA), (byB, grpB) in itt.combinations(list(grp.groupby(by)), 2):
            cur_pairs = subset_pairs(grpA, grpB, tile)
            pairs_ls = list(cur_pairs)
            len_df = len_df + len(pairs_ls)
            subA = grpA.set_index("unit_id").loc[[p[0] for p in pairs_ls]].reset_index()
            subB = grpB.set_index("unit_id").loc[[p[1] for p in pairs_ls]].reset_index()
            dist = da.delayed(pd_dist)(subA, subB).rename("distance")
            dist_df = da.delayed(pd.concat)(
                [subA["unit_id"].rename(byA), subB["unit_id"].rename(byB), dist],
                axis="columns",
            )
            dist_df = dist_df.rename(
                columns={
                    "distance": ("variable", "distance"),
                    byA: (by, byA),
                    byB: (by, byB),
                }
            )
            dist_df_ls.append(dist_df)
        dist_df = da.delayed(pd.concat)(dist_df_ls, ignore_index=True, sort=True)
        return dist_df, len_df

    print("creating parallel schedule")
    if index_dim:
        for idxs, grp in cents.groupby(index_dim):
            dist_df, len_df = cent_pair(grp)
            if type(idxs) is not tuple:
                idxs = (idxs,)
            meta_df = pd.concat(
                [
                    pd.Series([idx] * len_df, name=("meta", dim))
                    for idx, dim in zip(idxs, index_dim)
                ],
                axis="columns",
            )
            res_df = da.delayed(pd.concat)([meta_df, dist_df], axis="columns")
            res_list.append(res_df)
    else:
        res_list = [cent_pair(cents)[0]]
    print("computing distances")
    res_list = da.compute(res_list)[0]
    res_df = pd.concat(res_list, ignore_index=True)
    res_df.columns = pd.MultiIndex.from_tuples(res_df.columns)
    return res_df


def subset_pairs(A, B, tile):
<<<<<<< HEAD
    """[summary]

    Args:
        A ([type]): [description]
        B ([type]): [description]
        tile ([type]): [description]

    Returns:
        [type]: [description]
    """
=======
>>>>>>> 5cfbb5c1
    Ah, Aw, Bh, Bw = A["height"], A["width"], B["height"], B["width"]
    hh = (min(Ah.min(), Bh.min()), max(Ah.max(), Bh.max()))
    ww = (min(Aw.min(), Bw.min()), max(Aw.max(), Bw.max()))
    dh, dw = np.ceil(tile[0] / 2), np.ceil(tile[1] / 2)
    tile_h = np.linspace(hh[0], hh[1], np.ceil((hh[1] - hh[0]) * 2 / tile[0]))
    tile_w = np.linspace(ww[0], ww[1], np.ceil((ww[1] - ww[0]) * 2 / tile[1]))
    pairs = set()
    for h, w in itt.product(tile_h, tile_w):
        curA = A[Ah.between(h - dh, h + dh) & Aw.between(w - dw, w + dw)]
        curB = B[Bh.between(h - dh, h + dh) & Bw.between(w - dw, w + dw)]
        Au, Bu = curA["unit_id"].values, curB["unit_id"].values
        pairs.update(set(map(tuple, cartesian(Au, Bu).tolist())))
    return pairs


def pd_dist(A, B):
    """[summary]

    Args:
        A ([type]): [description]
        B ([type]): [description]

    Returns:
        [type]: [description]
    """
    return np.sqrt(
        ((A[["height", "width"]] - B[["height", "width"]]) ** 2).sum("columns")
    )


def cartesian(*args):
    """[summary]

    Returns:
        [type]: [description]
    """
    n = len(args)
    return np.array(np.meshgrid(*args)).T.reshape((-1, n))


def calculate_centroid_distance_old(
    cents,
    A,
    window,
    grp_dim=["animal"],
    tile=(50, 50),
    shift=True,
    hamming=True,
    corr=False,
):
<<<<<<< HEAD
    """[summary]

    Args:
        cents ([type]): [description]
        A ([type]): [description]
        window ([type]): [description]
        grp_dim (list, optional): [description]. Defaults to ['animal'].
        tile (tuple, optional): [description]. Defaults to (50, 50).
        shift (bool, optional): [description]. Defaults to True.
        hamming (bool, optional): [description]. Defaults to True.
        corr (bool, optional): [description]. Defaults to False.

    Returns:
        [type]: [description]
    """
=======
>>>>>>> 5cfbb5c1
    dist_list = []
    A = da.delayed(A)
    for cur_anm, cur_grp in cents.groupby("animal"):
        print("processing animal: {}".format(cur_anm))
        cur_A = A.sel(animal=cur_anm)
        cur_wnd = window.sel(animal=cur_anm)
        dist = centroids_distance(cur_grp, cur_A, cur_wnd, shift, hamming, corr, tile)
        dist["meta", "animal"] = cur_anm
        dist_list.append(dist)
    dist = pd.concat(dist_list, ignore_index=True)
    return dist


def centroids_distance_old(cents, A, window, shift, hamming, corr, tile=(50, 50)):
<<<<<<< HEAD
    """[summary]

    Args:
        cents ([type]): [description]
        A ([type]): [description]
        window ([type]): [description]
        shift ([type]): [description]
        hamming ([type]): [description]
        corr ([type]): [description]
        tile (tuple, optional): [description]. Defaults to (50, 50).

    Returns:
        [type]: [description]
    """
=======
>>>>>>> 5cfbb5c1
    sessions = cents["session"].unique()
    dim_h = (np.min(cents["height"]), np.max(cents["height"]))
    dim_w = (np.min(cents["width"]), np.max(cents["width"]))
    dist_list = []
    for ssA, ssB in itt.combinations(sessions, 2):
        # dist = _calc_cent_dist(ssA, ssB, cents, cnmds, window, tile, dim_h, dim_w)
        dist = da.delayed(_calc_cent_dist)(
            ssA, ssB, cents, A, window, tile, dim_h, dim_w, shift, hamming, corr
        )
        dist_list.append(dist)
    with ProgressBar():
        (dist_list,) = da.compute(dist_list)
    dists = pd.concat(dist_list, ignore_index=True)
    return dists


def _calc_cent_dist_old(
    ssA, ssB, cents, A, window, tile, dim_h, dim_w, shift, hamming, corr
):
<<<<<<< HEAD
    """[summary]

    Args:
        ssA ([type]): [description]
        ssB ([type]): [description]
        cents ([type]): [description]
        A ([type]): [description]
        window ([type]): [description]
        tile ([type]): [description]
        dim_h ([type]): [description]
        dim_w ([type]): [description]
        shift ([type]): [description]
        hamming ([type]): [description]
        corr ([type]): [description]

    Returns:
        [type]: [description]
    """
=======
>>>>>>> 5cfbb5c1
    ssA_df = cents[cents["session"] == ssA]
    ssB_df = cents[cents["session"] == ssB]
    ssA_uids = ssA_df["unit_id"].unique()
    ssB_uids = ssB_df["unit_id"].unique()
    ssA_h = ssA_df["height"]
    ssA_w = ssA_df["width"]
    ssB_h = ssB_df["height"]
    ssB_w = ssB_df["width"]
    tile_ct_h = np.linspace(
        dim_h[0], dim_h[1], np.ceil((dim_h[1] - dim_h[0]) * 2.0 / tile[0]) + 1
    )
    tile_ct_w = np.linspace(
        dim_w[0], dim_w[1], np.ceil((dim_w[1] - dim_w[0]) * 2.0 / tile[1]) + 1
    )
    dh = np.ceil(tile[0] / 2.0)
    dw = np.ceil(tile[1] / 2.0)
    pairs = set()
    for ct_h, ct_w in itt.product(tile_ct_h, tile_ct_w):
        ssA_uid_inrange = ssA_uids[
            (ct_h - dh < ssA_h)
            & (ssA_h < ct_h + dh)
            & (ct_w - dw < ssA_w)
            & (ssA_w < ct_w + dw)
        ]
        ssB_uid_inrange = ssB_uids[
            (ct_h - dh < ssB_h)
            & (ssB_h < ct_h + dh)
            & (ct_w - dw < ssB_w)
            & (ssB_w < ct_w + dw)
        ]
        for pair in itt.product(ssA_uid_inrange, ssB_uid_inrange):
            pairs.add(pair)
    dist_list = []
    for ip, (uidA, uidB) in enumerate(pairs):
        idxarr = [
            ["session", "session", "variable", "variable", "variable", "variable"],
            [ssA, ssB, "distance", "coeff", "p", "hamming"],
        ]
        mulidx = pd.MultiIndex.from_arrays(idxarr, names=("var_class", "var_name"))
        centA = ssA_df[ssA_df["unit_id"] == uidA][["height", "width"]]
        centB = ssB_df[ssB_df["unit_id"] == uidB][["height", "width"]]
        diff = centA.reset_index(drop=True) - centB.reset_index(drop=True)
        diff = diff.T.squeeze()
        cur_dist = np.sqrt((diff ** 2).sum())
        if corr or hamming:
            cur_A_A = A.sel(session=ssA, unit_id=uidA).where(window, drop=True)
            cur_A_B = A.sel(session=ssB, unit_id=uidB).where(window, drop=True)
        if shift:
            cur_A_B = cur_A_B.shift(**diff.round().astype(int).to_dict())
            # wnd_new = cur_A_B.notnull()
            wnd_new = (cur_A_B + cur_A_B) > 0
            cur_A_A = cur_A_A.where(wnd_new, drop=True).fillna(0)
            cur_A_B = cur_A_B.where(wnd_new, drop=True).fillna(0)
        if corr:
            cur_coef, cur_p = pearsonr(
                cur_A_A.values.flatten(), cur_A_B.values.flatten()
            )
        else:
            cur_coef, cur_p = np.nan, np.nan
        if hamming:
            ham = xr.apply_ufunc(
                np.absolute, (cur_A_A > 0) - (cur_A_B > 0), dask="allowed"
            ).sum()
            uni = ((cur_A_A + cur_A_B) > 0).sum()
            ham = np.asscalar((ham / uni).values)
        else:
            ham = np.nan
        dist = pd.Series([uidA, uidB, cur_dist, cur_coef, cur_p, ham], index=mulidx)
        dist_list.append(dist)
    dists = pd.concat(dist_list, axis=1, ignore_index=True).T
    return dists


def group_by_session(df):
<<<<<<< HEAD
    """[summary]

    Args:
        df ([type]): [description]

    Returns:
        [type]: [description]
    """
=======
>>>>>>> 5cfbb5c1
    ss = df["session"].notnull()
    grp = ss.apply(lambda r: tuple(r.index[r].tolist()), axis=1)
    df["group", "group"] = grp
    return df


def calculate_mapping(dist):
    """[summary]

    Args:
        dist ([type]): [description]

    Returns:
        [type]: [description]
    """
    map_idxs = set()
    try:
        for anm, grp in dist.groupby(dist["meta", "animal"]):
            map_idxs.update(mapping(grp))
    except KeyError:
        map_idxs = mapping(dist)
    return dist.loc[list(map_idxs)]


def mapping(dist):
    """[summary]

    Args:
        dist ([type]): [description]

    Returns:
        [type]: [description]
    """
    map_list = set()
    for sess, grp in dist.groupby(dist["group", "group"]):
        minidx_list = []
        for ss in sess:
            minidx = set()
            for uid, uid_grp in grp.groupby(grp["session", ss]):
                minidx.add(uid_grp["variable", "distance"].idxmin())
            minidx_list.append(minidx)
        minidxs = set.intersection(*minidx_list)
        map_list.update(minidxs)
    return map_list


def resolve_mapping(mapping):
    """[summary]

    Args:
        mapping ([type]): [description]

    Returns:
        [type]: [description]
    """
    map_list = []
    try:
        for anm, grp in mapping.groupby(mapping["meta", "animal"]):
            map_list.append(resolve(grp))
    except KeyError:
        map_list = [resolve(mapping)]
    return pd.concat(map_list, ignore_index=True)


def resolve(mapping):
    """[summary]

    Args:
        mapping ([type]): [description]

    Returns:
        [type]: [description]
    """
    mapping = mapping.reset_index(drop=True)
    map_ss = mapping["session"]
    for ss in map_ss.columns:
        del_idx = []
        for ss_uid, ss_grp in mapping.groupby(mapping["session", ss]):
            if ss_grp.shape[0] > 1:
                del_idx.extend(ss_grp.index)
                new_sess = []
                for s in ss_grp["session"]:
                    uval = ss_grp["session", s].dropna().unique()
                    if len(uval) == 0:
                        new_sess.append(np.nan)
                    elif len(uval) == 1:
                        new_sess.append(uval[0])
                    elif len(uval) > 1:
                        break
                else:
                    new_row = ss_grp.iloc[0].copy()
                    new_row["session"] = new_sess
                    new_row["variable", "distance"] = np.nan
                    mapping = mapping.append(new_row, ignore_index=True)
        mapping = mapping.drop(del_idx).reset_index(drop=True)
    return group_by_session(mapping)


def fill_mapping(mappings, cents):
<<<<<<< HEAD
    """[summary]

    Args:
        mappings ([type]): [description]
        cents ([type]): [description]
    """

=======
>>>>>>> 5cfbb5c1
    def fill(cur_grp, cur_cent):
        fill_ls = []
        for cur_ss in list(cur_grp["session"]):
            cur_ss_grp = cur_grp["session"][cur_ss].dropna()
            cur_ss_all = cur_cent[cur_cent["session"] == cur_ss]["unit_id"].dropna()
            cur_fill_set = set(cur_ss_all.unique()) - set(cur_ss_grp.unique())
            cur_fill_df = pd.DataFrame({("session", cur_ss): list(cur_fill_set),})
            fill_ls.append(cur_fill_df)
        return pd.concat(fill_ls, ignore_index=True)

    try:
        for cur_id, cur_grp in mappings.groupby(list(mappings["meta"])):
            cur_cent = cents.set_index(list(mappings["meta"])).loc[cur_id].reset_index()
            cur_grp_fill = fill(cur_grp, cur_cent)
            mappings = pd.concat([mappings, cur_grp_fill], ignore_index=True)
    except KeyError:
        map_fill = fill(mappings, cents)
        mappings = pd.concat([mappings, map_fill], ignore_index=True)
    return mappings<|MERGE_RESOLUTION|>--- conflicted
+++ resolved
@@ -16,7 +16,6 @@
 
 
 def load_cnm_dataset_mf(path, pattern=r"^cnm.nc$", concat_dim="session"):
-<<<<<<< HEAD
     """[summary]
 
     Args:
@@ -27,8 +26,6 @@
     Returns:
         [type]: [description]
     """
-=======
->>>>>>> 5cfbb5c1
     path = os.path.normpath(path)
     cnmlist = []
     for dirpath, dirnames, fnames in os.walk(path):
@@ -43,7 +40,6 @@
 
 
 def load_cnm_dataset(path, pattern=r"^cnm.nc$", concat_dim="session"):
-<<<<<<< HEAD
     """[summary]
 
     Args:
@@ -54,8 +50,6 @@
     Returns:
         [type]: [description]
     """
-=======
->>>>>>> 5cfbb5c1
     path = os.path.normpath(path)
     cnmlist = []
     for dirpath, dirnames, fnames in os.walk(path):
@@ -78,7 +72,6 @@
 
 
 def get_minian_list(path, pattern=r"^minian.nc$"):
-<<<<<<< HEAD
     """[summary]
 
     Args:
@@ -88,8 +81,6 @@
     Returns:
         [type]: [description]
     """
-=======
->>>>>>> 5cfbb5c1
     path = os.path.normpath(path)
     mnlist = []
     for dirpath, dirnames, fnames in os.walk(path):
@@ -107,7 +98,6 @@
     method="first",
     concat_dim="session",
 ):
-<<<<<<< HEAD
     """[summary]
 
     Args:
@@ -121,8 +111,6 @@
     Returns:
         [type]: [description]
     """
-=======
->>>>>>> 5cfbb5c1
     temps = []
     for imn, mn_path in enumerate(mn_list):
         print("loading template: {:2d}/{:2d}".format(imn, len(mn_list)))
@@ -190,7 +178,6 @@
 
 
 def apply_shifts_old(var, shifts, inplace=False, dim="session"):
-<<<<<<< HEAD
     """[summary]
 
     Args:
@@ -202,8 +189,6 @@
     Returns:
         [type]: [description]
     """
-=======
->>>>>>> 5cfbb5c1
     shifts = shifts.dropna(dim)
     var_list = []
     for dim_n, sh in shifts.groupby(dim):
@@ -235,7 +220,6 @@
 
 
 def calculate_centroids_old(cnmds, window, grp_dim=["animal", "session"]):
-<<<<<<< HEAD
     """[summary]
 
     Args:
@@ -246,8 +230,6 @@
     Returns:
         [type]: [description]
     """
-=======
->>>>>>> 5cfbb5c1
     print("computing centroids")
     cnt_list = []
     for anm, cur_anm in cnmds.groupby("animal"):
@@ -268,7 +250,6 @@
 
 
 def centroids(A, window=None):
-<<<<<<< HEAD
     """[summary]
 
     Args:
@@ -278,8 +259,6 @@
     Returns:
         [type]: [description]
     """
-=======
->>>>>>> 5cfbb5c1
     A = A.load().dropna("unit_id", how="all")
     if not A.size > 0:
         return pd.DataFrame()
@@ -314,7 +293,6 @@
 def calculate_centroid_distance(
     cents, by="session", index_dim=["animal"], tile=(50, 50)
 ):
-<<<<<<< HEAD
     """[summary]
 
     Args:
@@ -326,8 +304,6 @@
     Returns:
         [type]: [description]
     """
-=======
->>>>>>> 5cfbb5c1
     res_list = []
 
     def cent_pair(grp):
@@ -380,7 +356,6 @@
 
 
 def subset_pairs(A, B, tile):
-<<<<<<< HEAD
     """[summary]
 
     Args:
@@ -391,8 +366,6 @@
     Returns:
         [type]: [description]
     """
-=======
->>>>>>> 5cfbb5c1
     Ah, Aw, Bh, Bw = A["height"], A["width"], B["height"], B["width"]
     hh = (min(Ah.min(), Bh.min()), max(Ah.max(), Bh.max()))
     ww = (min(Aw.min(), Bw.min()), max(Aw.max(), Bw.max()))
@@ -443,7 +416,6 @@
     hamming=True,
     corr=False,
 ):
-<<<<<<< HEAD
     """[summary]
 
     Args:
@@ -459,8 +431,6 @@
     Returns:
         [type]: [description]
     """
-=======
->>>>>>> 5cfbb5c1
     dist_list = []
     A = da.delayed(A)
     for cur_anm, cur_grp in cents.groupby("animal"):
@@ -475,7 +445,6 @@
 
 
 def centroids_distance_old(cents, A, window, shift, hamming, corr, tile=(50, 50)):
-<<<<<<< HEAD
     """[summary]
 
     Args:
@@ -490,8 +459,6 @@
     Returns:
         [type]: [description]
     """
-=======
->>>>>>> 5cfbb5c1
     sessions = cents["session"].unique()
     dim_h = (np.min(cents["height"]), np.max(cents["height"]))
     dim_w = (np.min(cents["width"]), np.max(cents["width"]))
@@ -511,7 +478,6 @@
 def _calc_cent_dist_old(
     ssA, ssB, cents, A, window, tile, dim_h, dim_w, shift, hamming, corr
 ):
-<<<<<<< HEAD
     """[summary]
 
     Args:
@@ -530,8 +496,6 @@
     Returns:
         [type]: [description]
     """
-=======
->>>>>>> 5cfbb5c1
     ssA_df = cents[cents["session"] == ssA]
     ssB_df = cents[cents["session"] == ssB]
     ssA_uids = ssA_df["unit_id"].unique()
@@ -606,7 +570,6 @@
 
 
 def group_by_session(df):
-<<<<<<< HEAD
     """[summary]
 
     Args:
@@ -615,8 +578,6 @@
     Returns:
         [type]: [description]
     """
-=======
->>>>>>> 5cfbb5c1
     ss = df["session"].notnull()
     grp = ss.apply(lambda r: tuple(r.index[r].tolist()), axis=1)
     df["group", "group"] = grp
@@ -716,16 +677,12 @@
 
 
 def fill_mapping(mappings, cents):
-<<<<<<< HEAD
     """[summary]
 
     Args:
         mappings ([type]): [description]
         cents ([type]): [description]
     """
-
-=======
->>>>>>> 5cfbb5c1
     def fill(cur_grp, cur_cent):
         fill_ls = []
         for cur_ss in list(cur_grp["session"]):
