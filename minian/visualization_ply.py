import functools as fct
import numpy as np
import holoviews as hv
import xarray as xr
import ipywidgets as iwgt
import seaborn as sns
import colorsys
import param
import dash
import dash_core_components as dcc
import dash_html_components as dhc
import plotly
import plotly.graph_objs as go
import pandas as pd
import socket
import dask
import json
import cv2
from time import time
from dash.dependencies import Input, Output, State
from .utilities import scale_varr
from collections import OrderedDict
from holoviews.streams import Stream, Pipe, RangeXY, DoubleTap, Tap, Selection1D
from holoviews.operation import contours, threshold
from holoviews.operation.datashader import datashade, regrid
from datashader.colors import Sets1to3
from datashader import count_cat
from IPython.core.display import display, clear_output, display_html
from bokeh.io import push_notebook, show
from bokeh.plotting import figure
from bokeh.models import Slider, Range1d, LinearAxis
from bokeh.application import Application
from bokeh.application.handlers import FunctionHandler
from matplotlib.colors import rgb_to_hsv
from scipy.ndimage.measurements import center_of_mass
from skimage.measure import find_contours
from IPython.core.debugger import set_trace


def update_override(self, **kwargs):
    """[summary]
    """
    self._set_stream_parameters(**kwargs)
    transformed = self.transform()
    if transformed:
        self._set_stream_parameters(**transformed)
    self.trigger([self])


class VArrayViewer:
<<<<<<< HEAD
    """[summary]
    """

=======
>>>>>>> e3d22902
    def __init__(self, varr, framerate=30):
        """[summary]

        Args:
            varr ([type]): [description]
            framerate (int, optional): [description]. Defaults to 30.
        """
        if isinstance(varr, list):
            varr = xr.merge(varr)
        self.ds = hv.Dataset(varr)
        self.framerate = framerate
        self._f = self.ds.range("frame")
        CStream = Stream.define(
            "CStream", f=param.Integer(default=int(self._f[0]), bounds=self._f)
        )
        self.stream = CStream()
        self.widgets = self._widgets()

    def show(self, use_datashade=False):
        """[summary]

        Args:
            use_datashade (bool, optional): [description]. Defaults to False.

        Returns:
            [type]: [description]
        """
        imdict = OrderedDict()
        meandict = OrderedDict()
        ds_mean = self.ds.aggregate(dimensions="frame", function=np.mean)
        ds_max = self.ds.aggregate(dimensions="frame", function=np.max)
        ds_min = self.ds.aggregate(dimensions="frame", function=np.min)
        for dim in self.ds.vdims:
            cur_d = self.ds.reindex(vdims=[dim.name])
            fim = fct.partial(self._img, dat=cur_d)
            im = hv.DynamicMap(fim, streams=[self.stream])
            im = regrid(im, height=480, width=752)
            im = im(plot={"width": 752, "height": 480})
            xyrange = RangeXY(source=im)
            xyrange = xyrange.rename(x_range="w", y_range="h")
            fhist = fct.partial(self._hist, dat=cur_d)
            hist = hv.DynamicMap(fhist, streams=[self.stream, xyrange])
            hist = hist(plot={"width": 200})
            cur_mdict = OrderedDict()
            dmean = hv.Curve(ds_mean, kdims="frame", vdims=dim.name)
            cur_mdict["mean"] = dmean(plot={"tools": ["hover"]})
            dmax = hv.Curve(ds_max, kdims="frame", vdims=dim.name)
            cur_mdict["max"] = dmax(plot={"tools": ["hover"]})
            dmin = hv.Curve(ds_min, kdims="frame", vdims=dim.name)
            cur_mdict["min"] = dmin(plot={"tools": ["hover"]})
            mean = hv.NdOverlay(cur_mdict, kdims=["variable"])
            if use_datashade:
                c_keys = OrderedDict()
                legends = OrderedDict()
                c_keys["mean"] = Sets1to3[0]
                legends["mean"] = hv.Points([0, 0]).opts(style=dict(color=Sets1to3[0]))
                c_keys["max"] = Sets1to3[1]
                legends["max"] = hv.Points([0, 0]).opts(style=dict(color=Sets1to3[1]))
                c_keys["min"] = Sets1to3[2]
                legends["min"] = hv.Points([0, 0]).opts(style=dict(color=Sets1to3[2]))
                mean = datashade(
                    mean,
                    aggregator=count_cat("variable"),
                    height=300,
                    width=752,
                    color_key=c_keys,
                )
                leg = hv.NdOverlay(legends)
                leg = leg(plot={"width": 752, "height": 300})
                mean = mean * leg
            mean = mean(plot={"width": 752, "height": 300})
            vl = hv.DynamicMap(lambda f: hv.VLine(f), streams=[self.stream])
            vl = vl(style={"color": "red"})
            image = im.relabel(group=dim.name, label="Image")
            histtogram = hist.relabel(group=dim.name, label="Histogram")
            mean = (mean * vl).relabel(group=dim.name, label="Mean")
            imdict[dim.name] = image << histtogram
            meandict[dim.name] = mean
        return hv.Layout(list(imdict.values()) + list(meandict.values())).cols(
            len(self.ds.vdims)
        )

    def _widgets(self):
        dfrange = self.ds.range("frame")
        w_frame = iwgt.IntSlider(
            value=0,
            min=dfrange[0],
            max=dfrange[1],
            continuous_update=False,
            description="Frame:",
        )
        w_paly = iwgt.Play(
            value=0, min=dfrange[0], max=dfrange[1], interval=1000 / self.framerate
        )
        iwgt.jslink((w_paly, "value"), (w_frame, "value"))
        iwgt.interactive(self.stream.event, f=w_frame)
        return iwgt.HBox([w_paly, w_frame])

    def _img(self, dat, f):
        return hv.Image(dat.select(frame=f), kdims=["width", "height"])

    def _hist(self, dat, f, w, h):
        if w and h:
            im = self._img(dat=dat, f=f).select(frame=f, height=h, width=w)
        else:
            im = self._img(dat=dat, f=f)
        return hv.operation.histogram(im, frequency_label="freq", num_bins=50)
<<<<<<< HEAD

=======
>>>>>>> e3d22902

class MCViewer:
    """[summary]
    """

<<<<<<< HEAD
=======
class MCViewer:
>>>>>>> e3d22902
    def __init__(self, varr, match_dict, framerate=30):
        """[summary]

        Args:
            varr ([type]): [description]
            match_dict ([type]): [description]
            framerate (int, optional): [description]. Defaults to 30.
        """
        if isinstance(varr, list):
            varr = xr.merge(varr)
        self.varr = varr
        self.varr_hv = hv.Dataset(varr)
        vh = self.varr_hv.range("height")
        vw = self.varr_hv.range("width")
        frange = self.varr_hv.range("frame")
        self._h = int(vh[1] - vh[0] + 1)
        self._w = int(vw[1] - vw[0] + 1)
        self.match = match_dict
        self.framerate = framerate
        CStream = Stream.define(
            "CStream", f=param.Integer(default=int(frange[0]), bounds=frange)
        )
        self.stream = CStream()
        self.widgets = self._widgets()

    def show(self, use_datashade=False):
        """[summary]

        Args:
            use_datashade (bool, optional): [description]. Defaults to False.

        Returns:
            [type]: [description]
        """
        varrdict = OrderedDict()
        for dim in self.varr_hv.vdims:
            cur_d = self.varr_hv.reindex(vdims=[dim.name])
            fim = fct.partial(self._img, dat=cur_d)
            im = hv.DynamicMap(fim, streams=[self.stream])
            im = regrid(im, height=self._h, width=self._w)
            im = im(plot={"width": self._w, "height": self._h})
            image = im.relabel(group=dim.name, label="Image")
            varrdict[dim.name] = image
        ma = hv.DynamicMap(self._rgb, streams=[self.stream])
        ma = regrid(ma, height=self._h, width=self._w * 2)
        ma = ma.relabel(label="Match Image")
        ma = ma(plot={"height": self._h, "width": self._w * 2})
        return hv.Layout(ma + hv.NdLayout(varrdict, kdims=["name"])).cols(1)

    def _widgets(self):
        dfrange = self.varr_hv.range("frame")
        w_frame = iwgt.IntSlider(
            value=0,
            min=dfrange[0],
            max=dfrange[1],
            continuous_update=False,
            description="Frame:",
        )
        w_paly = iwgt.Play(
            value=0, min=dfrange[0], max=dfrange[1], interval=1000 / self.framerate
        )
        iwgt.jslink((w_paly, "value"), (w_frame, "value"))
        iwgt.interactive(self.stream.event, f=w_frame)
        return iwgt.HBox([w_paly, w_frame])

    def _img(self, dat, f):
        return hv.Image(dat.select(frame=f), kdims=["width", "height"])

    def _rgb(self, f):
        dat_orig = list(self.varr.data_vars.values())[0]
        dat_mocc = list(self.varr.data_vars.values())[1]
        w = dat_orig.coords["width"]
        h = dat_orig.coords["height"]
        try:
            ma = self.match[f]
        except KeyError:
            ma = None
        if ma:
            up = ma["upsample"]
            im_src = dat_orig.sel(frame=ma["src_fid"]).reindex(
                method="nearest",
                width=np.linspace(w[0], w[-1], len(w) * up),
                height=np.linspace(h[0], h[-1], len(h) * up),
            )
            im_dst = dat_orig.sel(frame=f).reindex(
                method="nearest",
                width=np.linspace(w[0], w[-1], len(w) * up),
                height=np.linspace(h[0], h[-1], len(h) * up),
            )
            img = cv2.drawMatches(
                im_src.values,
                ma["src"][0],
                im_dst.values,
                ma["dst"][0],
                ma["match"],
                None,
            )
        else:
            try:
                im_src = dat_orig.sel(frame=f - 1)
            except KeyError:
                im_src = dat_orig.sel(frame=f)
            im_dst = dat_orig.sel(frame=f)
            img = xr.concat([im_src, im_dst], dim="width")
            img = xr.concat([img] * 3, dim="color")
            img = img.transpose("height", "width", "color").values
        return hv.RGB(img, kdims=["width", "height"])
<<<<<<< HEAD

=======
>>>>>>> e3d22902

class CNMFViewer:
    """[summary]
    """

<<<<<<< HEAD
=======
class CNMFViewer:
>>>>>>> e3d22902
    def __init__(self, cnmf, Y, framerate=30, load=True):
        """[summary]

        Args:
            cnmf ([type]): [description]
            Y ([type]): [description]
            framerate (int, optional): [description]. Defaults to 30.
            load (bool, optional): [description]. Defaults to True.
        """
        self.cnmf = cnmf
        if load:
            self.Y = Y.load()
            self.A = self.cnmf["A"].load()
            self.C = self.cnmf["C"].load()
            self.S = self.cnmf["S"].load()
            self.b = self.cnmf["b"].load()
            self.f = self.cnmf["f"].load()
        else:
            self.Y = Y
            self.A = self.cnmf["A"]
            self.C = self.cnmf["C"]
            self.S = self.cnmf["S"]
            self.b = self.cnmf["b"]
            self.f = self.cnmf["f"]
        self.framerate = framerate
        self._ht = (self.cnmf.coords["height"].min(), self.cnmf.coords["height"].max())
        self._wt = (self.cnmf.coords["width"].min(), self.cnmf.coords["width"].max())
        self._ft = (self.cnmf.coords["frame"].min(), self.cnmf.coords["frame"].max())
        self._h = int(
            self.cnmf.coords["height"].max() - self.cnmf.coords["height"].min() + 1
        )
        self._w = int(
            self.cnmf.coords["width"].max() - self.cnmf.coords["width"].min() + 1
        )
        self._f = int(
            self.cnmf.coords["frame"].max() - self.cnmf.coords["frame"].min() + 1
        )
        self._u = self.cnmf.sizes["unit_id"]
        self._dims = dict(height=self._h, width=self._w, frame=self._f, unit_id=self._u)
        self.mean_fm = self._calculate_mean_frame()
        self.contours, self.centroids = self._calculate_contours_centroids()
        # self.sel_table = pd.DataFrame(
        #     dict(
        #         unit_id=self.cnmf.coords['unit_id'],
        #         active=[
        #             False,
        #         ] * self._u)).set_index('unit_id')
        # self.sel_table.at[self.cnmf.attrs['unit_mask'], 'active'] = True
        # self.sel_table = self.sel_table.reset_index()
        self.app = self.get_app()
        self._update_temporal_overlay = self._decorate(
            self._update_temporal_overlay,
            output=Output("temporal_overlay", "figure"),
            inputs=[
                Input("spatial_overlay", "selectedData"),
                Input("temporal_overlay", "clickData"),
                Input("temporal_overlay_dropdown", "value"),
                Input("temporal_unit", "relayoutData"),
            ],
            state=[State("temporal_overlay", "figure")],
        )
        self._update_temporal_unit = self._decorate(
            self._update_temporal_unit,
            output=Output("temporal_unit", "figure"),
            inputs=[
                Input("unit_sel", "value"),
                Input("temporal_overlay", "clickData"),
                Input("temporal_overlay", "relayoutData"),
            ],
            state=[State("temporal_unit", "figure")],
        )
        self._update_spatial_overlay = self._decorate(
            self._update_spatial_overlay,
            output=Output("spatial_overlay", "figure"),
            inputs=[
                Input("signal_chk", "children"),
                Input("mov_Y", "relayoutData"),
                Input("mov_AdC", "relayoutData"),
                Input("mov_bdf", "relayoutData"),
                Input("mov_res", "relayoutData"),
                Input("spatial_unit", "relayoutData"),
            ],
            state=[State("spatial_overlay", "figure")],
        )
        self._update_spatial_unit = self._decorate(
            self._update_spatial_unit,
            output=Output("spatial_unit", "figure"),
            inputs=[
                Input("unit_sel", "value"),
                Input("mov_Y", "relayoutData"),
                Input("mov_AdC", "relayoutData"),
                Input("mov_bdf", "relayoutData"),
                Input("mov_res", "relayoutData"),
                Input("spatial_overlay", "relayoutData"),
            ],
            state=[State("spatial_unit", "figure")],
        )
        self._update_sel_list = self._decorate(
            self._update_sel_list,
            output=Output("unit_sel", "options"),
            inputs=[Input("spatial_overlay", "selectedData")],
        )
        self._update_components = self._decorate(
            self._update_components,
            output=Output("signal_chk", "children"),
            inputs=[Input("active", "value")],
            state=[State("unit_sel", "value")],
        )
        self._save_result = self._decorate(
            self._save_result,
            output=Output("status", "children"),
            inputs=[Input("save", "n_clicks")],
        )
        self._calculate_movies = self._decorate(
            self._calculate_movies,
            output=Output("signal_mov", "children"),
            inputs=[
                Input("temporal_overlay", "clickData"),
                Input("signal_chk", "children"),
            ],
        )
        self._update_active = self._decorate(
            self._update_active,
            output=Output("active", "value"),
            inputs=[Input("unit_sel", "value")],
        )
        self._update_movies_Y = self._decorate(
            self._update_movies_Y,
            output=Output("mov_Y", "figure"),
            inputs=[
                Input("signal_mov", "children"),
                Input("spatial_overlay", "relayoutData"),
                Input("mov_AdC", "relayoutData"),
                Input("mov_bdf", "relayoutData"),
                Input("mov_res", "relayoutData"),
                Input("spatial_unit", "relayoutData"),
            ],
            state=[State("mov_Y", "figure")],
        )
        self._update_moviesn_AdC = self._decorate(
            self._update_movies_AdC,
            output=Output("mov_AdC", "figure"),
            inputs=[
                Input("signal_mov", "children"),
                Input("spatial_overlay", "relayoutData"),
                Input("mov_Y", "relayoutData"),
                Input("mov_bdf", "relayoutData"),
                Input("mov_res", "relayoutData"),
                Input("spatial_unit", "relayoutData"),
            ],
            state=[State("mov_AdC", "figure")],
        )
        self._update_movies_bdf = self._decorate(
            self._update_movies_bdf,
            output=Output("mov_bdf", "figure"),
            inputs=[
                Input("signal_mov", "children"),
                Input("spatial_overlay", "relayoutData"),
                Input("mov_Y", "relayoutData"),
                Input("mov_AdC", "relayoutData"),
                Input("mov_res", "relayoutData"),
                Input("spatial_unit", "relayoutData"),
            ],
            state=[State("mov_bdf", "figure")],
        )
        self._update_movies_res = self._decorate(
            self._update_movies_res,
            output=Output("mov_res", "figure"),
            inputs=[
                Input("signal_mov", "children"),
                Input("spatial_overlay", "relayoutData"),
                Input("mov_Y", "relayoutData"),
                Input("mov_AdC", "relayoutData"),
                Input("mov_bdf", "relayoutData"),
                Input("spatial_unit", "relayoutData"),
            ],
            state=[State("mov_res", "figure")],
        )

    def get_app(self):
        """[summary]

        Returns:
            [type]: [description]
        """
        app = dash.Dash()
        app.layout = dhc.Div(
            className="container-fluid",
            children=[
                dhc.H1(children="CNMF Viewer"),
                dhc.Div(
                    className="row justify-content-end",
                    children=[
                        dhc.Div(
                            className="col-2",
                            children=[
                                dcc.Dropdown(
                                    id="temporal_overlay_dropdown",
                                    options=[
                                        dict(label="Line Plot - C + S", value="line"),
                                        dict(label="Heatmap - C", value="heat_c"),
                                        dict(label="Heatmap - S", value="heat_s"),
                                    ],
                                    value="line",
                                    searchable=False,
                                    clearable=False,
                                )
                            ],
                        )
                    ],
                ),
                dhc.Div(
                    className="row",
                    children=[
                        dhc.Div(
                            className="col-auto",
                            children=[dcc.Graph(id="spatial_overlay")],
                        ),
                        dhc.Div(
                            className="col", children=[dcc.Graph(id="temporal_overlay")]
                        ),
                    ],
                ),
                dhc.Div(
                    className="row justify-content-end",
                    children=[
                        dhc.Div(
                            className="col-2",
                            children=[
                                dcc.Dropdown(
                                    id="unit_sel",
                                    placeholder="Select a single unit to plot",
                                )
                            ],
                        ),
                        dhc.Div(
                            className="col-auto",
                            children=[
                                dcc.RadioItems(
                                    id="active",
                                    options=[
                                        dict(label="Accepted", value=True),
                                        dict(label="Rejected", value=False),
                                    ],
                                    value=False,
                                    labelStyle=dict(display="inline-block"),
                                )
                            ],
                        ),
                        dhc.Div(
                            className="col-auto",
                            children=[dhc.Button("Save Result", id="save")],
                        ),
                        dhc.Div(
                            className="col-auto",
                            children=[dhc.Div(id="status", children="Ready")],
                            style=dict(display="none"),
                        ),
                    ],
                ),
                dhc.Div(
                    className="row",
                    children=[
                        dhc.Div(
                            className="col-auto",
                            children=[dcc.Graph(id="spatial_unit")],
                        ),
                        dhc.Div(
                            className="col", children=[dcc.Graph(id="temporal_unit")]
                        ),
                    ],
                ),
                dhc.Div(
                    className="row",
                    children=[
                        dhc.Div(className="col-auto", children=[dcc.Graph(id="mov_Y")]),
                        dhc.Div(
                            className="col-auto", children=[dcc.Graph(id="mov_AdC")]
                        ),
                    ],
                ),
                dhc.Div(
                    className="row",
                    children=[
                        dhc.Div(
                            className="col-auto", children=[dcc.Graph(id="mov_bdf")]
                        ),
                        dhc.Div(
                            className="col-auto", children=[dcc.Graph(id="mov_res")]
                        ),
                    ],
                ),
                dhc.Div(id="signal_chk", style=dict(display="none")),
                dhc.Div(id="signal_mov", style=dict(display="none")),
            ],
        )
        return app

    def show(
        self,
        port=9999,
        width=1740,
        height=2000,
        offline=False,
        style=True,
        **dash_flask_kwargs
    ):
<<<<<<< HEAD
        """[summary]

        Args:
            port (int, optional): [description]. Defaults to 9999.
            width (int, optional): [description]. Defaults to 1740.
            height (int, optional): [description]. Defaults to 2000.
            offline (bool, optional): [description]. Defaults to False.
            style (bool, optional): [description]. Defaults to True.
        """
=======
>>>>>>> e3d22902
        s = socket.socket(socket.AF_INET, socket.SOCK_DGRAM)
        s.connect(("8.8.8.8", 80))
        localip = s.getsockname()[0]
        s.close()
        url = "http://{ip}:{port}".format(ip=localip, port=port)
        iframe = '<iframe src="{url}" width={width} height={height}></iframe>'.format(
            url=url, width=width, height=height
        )
        display_html(iframe, raw=True)
        if offline:
            self.app.css.config.serve_locally = True
            self.app.scripts.config.serve_locally = True
        if style:
            external_css = [
                "https://fonts.googleapis.com/css?family=Raleway:400,300,600",
                "https://maxcdn.bootstrapcdn.com/font-awesome/4.7.0/css/font-awesome.min.css",
                "http://getbootstrap.com/dist/css/bootstrap.min.css",
            ]
            for css in external_css:
                self.app.css.append_css({"external_url": css})
            external_js = [
                "https://code.jquery.com/jquery-3.2.1.min.js",
                "https://cdn.rawgit.com/plotly/dash-app-stylesheets/a3401de132a6d0b652ba11548736b1d1e80aa10d/dash-goldman-sachs-report-js.js",
                "http://getbootstrap.com/dist/js/bootstrap.min.js",
            ]
            for js in external_js:
                self.app.scripts.append_script({"external_url": js})
        self.app.run_server(debug=False, port=port, host="0.0.0.0", **dash_flask_kwargs)

    def _decorate(self, func, *args, **kwargs):
        """[summary]

        Args:
            func ([type]): [description]

        Returns:
            [type]: [description]
        """
        return self.app.callback(*args, **kwargs)(func)

    def _calculate_contours_centroids(self):
        """[summary]

        Returns:
            [type]: [description]
        """
        cnts_df_list = []
        cts_df_list = []
        A = self.cnmf["A"].load()
        for uid in range(self._u):
            cur_A = A.sel(unit_id=uid)
            cur_idxs = cur_A.squeeze().dims
            cur_thres = dask.delayed(cur_A.max)()
            cur_thres = dask.delayed(float)(cur_thres * 0.3)
            cur_cnts = dask.delayed(find_contours)(cur_A, cur_thres)
            cur_cnts = dask.delayed(np.concatenate)(cur_cnts)
            cur_cnts = dask.delayed(pd.DataFrame)(cur_cnts, columns=cur_idxs)
            cur_cnts = cur_cnts.assign(unit_id=uid)
            cur_cts = dask.delayed(center_of_mass)(cur_A.values)
            cur_cts = dask.delayed(pd.Series)(cur_cts, index=cur_idxs)
            cur_cts = cur_cts.append(pd.Series(dict(unit_id=uid)))
            cnts_df_list.append(cur_cnts)
            cts_df_list.append(cur_cts)
        cnts_df_list = dask.compute(*cnts_df_list)
        cts_df_list = dask.compute(*cts_df_list)
        cnts_df = pd.concat(cnts_df_list)
        cts_df = pd.concat(cts_df_list, axis=1).T
        for dim in cur_idxs:
            cnts_df[dim].update(cnts_df[dim] / A.sizes[dim] * self._dims[dim])
            cts_df[dim].update(cts_df[dim] / A.sizes[dim] * self._dims[dim])
        return cnts_df, cts_df

    def _calculate_mean_frame(self):
        """[summary]

        Returns:
            [type]: [description]
        """
        cur_Y = self.Y.chunk(dict(width=100, height=100))
        return cur_Y.max("frame").compute()

    def _calculate_movies(self, frm, signal_chk):
        """[summary]

        Args:
            frm ([type]): [description]
            signal_chk ([type]): [description]

        Returns:
            [type]: [description]
        """
        print("calculating movies")
        ts = time()
        signal_chk = json.loads(signal_chk)
        cur_fm = frm["points"][0]["x"] if frm else int(self._ft[0])
        cur_Y = self.Y.sel(frame=cur_fm).load()
        cur_A = self.A.sel(unit_id=self.cnmf.attrs["unit_mask"])
        cur_C = self.C.sel(unit_id=self.cnmf.attrs["unit_mask"], frame=cur_fm)
        cur_b = self.b
        cur_f = self.f.sel(frame=cur_fm)
        print("time spent in subsetting: {}".format(time() - ts))
        ts = time()
        cur_AdC = cur_A.dot(cur_C)
        print("AdC time: {}".format(time() - ts))
        ts = time()
        cur_bdf = cur_b.dot(cur_f)
        print("bdf time: {}".format(time() - ts))
        ts = time()
        # chk = dict(width=50)
        # cur_Y_chk = cur_Y.chunk(chk)
        # cur_AdC_chk = cur_AdC.chunk(chk)
        # cur_bdf_chk = cur_bdf.chunk(chk)
        # cur_res = cur_Y_chk - cur_AdC_chk - cur_bdf_chk
        # cur_res = cur_res.compute()
        cur_res = cur_Y.reindex_like(cur_AdC, method="nearest") - cur_AdC - cur_bdf
        print("Y time: {}".format(time() - ts))
        ts = time()
        self.cur_Y, self.cur_AdC, self.cur_bdf, self.cur_res = (
            cur_Y,
            cur_AdC,
            cur_bdf,
            cur_res,
        )
        # cur_Y_df = dask.delayed(cur_Y).transpose('height', 'width').to_pandas()
        # cur_AdC_df = dask.delayed(cur_AdC).transpose('height', 'width').to_pandas()
        # cur_bdf_df = dask.delayed(cur_bdf).transpose('height', 'width').to_pandas()
        # cur_res_df = dask.delayed(cur_res).transpose('height', 'width').to_pandas()
        # self.cur_Y_df, self.cur_AdC_df, self.cur_bdf_df, self.cur_res_df = dask.compute(
        #     cur_Y_df, cur_AdC_df, cur_bdf_df, cur_res_df)
        # print("time spent in to pandas: {}".format(time() - ts))
        signal_chk["f"] = cur_fm
        signal_chk = json.dumps(signal_chk)
        return signal_chk

    def _update_components(self, active, uid):
        """[summary]

        Args:
            active ([type]): [description]
            uid ([type]): [description]

        Returns:
            [type]: [description]
        """
        print("update_components")
        print(active)
        print(uid)
        if uid is not None:
            cur_mask = self.cnmf.attrs["unit_mask"]
            if active and uid not in cur_mask:
                self.cnmf.attrs["unit_mask"] = np.append(cur_mask, uid)
            if not active and uid in cur_mask:
                idx = np.where(cur_mask == uid)[0]
                self.cnmf.attrs["unit_mask"] = np.delete(cur_mask, idx)
        return json.dumps(dict(active=active, uid=uid))

    def _update_active(self, uid):
        """[summary]

        Args:
            uid ([type]): [description]

        Returns:
            [type]: [description]
        """
        if uid is None:
            return True
        cur_mask = self.cnmf.attrs["unit_mask"]
        if uid in cur_mask:
            return True
        else:
            return False

    def _save_result(self, nclicks):
<<<<<<< HEAD
        """[summary]

        Args:
            nclicks ([type]): [description]

        Returns:
            [type]: [description]
        """
=======
>>>>>>> e3d22902
        fpath = self.cnmf.attrs["file_path"]
        newmask = self.cnmf.attrs["unit_mask"]
        newds = xr.Dataset()
        newds = newds.assign_attrs(dict(unit_mask=newmask))
        self.cnmf.close()
        newds.to_netcdf(fpath, mode="a")
        return "Ready"

    def _plot_spatial_overlay(self):
        """[summary]
        """
        pass

    def _update_spatial_overlay(
        self, sig_chk, rely1, rely2, rely3, rely4, rely5, state
    ):
<<<<<<< HEAD
        """[summary]

        Args:
            sig_chk ([type]): [description]
            rely1 ([type]): [description]
            rely2 ([type]): [description]
            rely3 ([type]): [description]
            rely4 ([type]): [description]
            rely5 ([type]): [description]
            state ([type]): [description]

        Returns:
            [type]: [description]
        """
=======
>>>>>>> e3d22902
        # cur_sel = [pt['text'] for pt in sel_uid['points']] if sel_uid else []
        # cur_sel = np.array(cur_sel)
        # cur_f = frm['points'][0]['x'] if frm else 0
        # AdC_list = []
        # for uid in cur_sel:
        #     cur_A = dask.delayed(self.cnmf['A'].sel(unit_id=uid))
        #     cur_C = dask.delayed(self.cnmf['C'].sel(unit_id=uid, frame=cur_f))
        #     cur_A = cur_A.where(cur_A > 0, drop=True)
        #     cur_AdC = cur_A * cur_C
        #     cur_AdC_df = cur_AdC.to_series().rename(
        #         'AdC').dropna().reset_index()
        #     cur_AdC_df = cur_AdC_df.assign(unit_id=uid, frame=cur_f)
        #     AdC_list.append(cur_AdC_df)
        # AdC_list = dask.compute(*AdC_list)
        # trace = state['data']
        # layout = state['layout']
        # for AdC in AdC_list:
        #     trace.append(
        #         go.Heatmap(
        #             x=AdC['width'],
        #             y=AdC['height'],
        #             z=AdC['AdC'],
        #             name=AdC['unit_id'],
        #             colorbar=False
        #         ))
        # state.update(data=trace, layout=layout)
        print("update_spatial_overlay")
        sig_chk = json.loads(sig_chk)
        _initial = False
        _update_cont = False
        if not state:
            _initial = True
        else:
            _update_cont = True
            last = state["data"][0]["customdata"]
            if (
                sig_chk["uid"] == last["uid"]
                and not sig_chk["active"] == last["active"]
            ):
                _update_cont = True
        if _initial or _update_cont:
            trace = []
            trace.append(
                go.Heatmap(
                    x=self.mean_fm.coords["width"].values,
                    y=self.mean_fm.coords["height"].values,
                    z=self.mean_fm.values,
                    name="mean_frame",
                    hoverinfo="none",
                    colorscale="Viridis",
                    colorbar=dict(x=1),
                    customdata=sig_chk,
                )
            )
            leg_showed = dict(accepted=False, rejected=False)
            for uid, cont in self.contours.groupby("unit_id"):
                if uid in self.cnmf.attrs["unit_mask"]:
                    color = "white"
                    group = "accepted"
                else:
                    color = "red"
                    group = "rejected"
                cur_cont = go.Scatter(
                    x=cont["width"],
                    y=cont["height"],
                    text=cont["unit_id"],
                    mode="lines",
                    name="contours - " + group,
                    hoverinfo="none",
                    legendgroup=group,
                    showlegend=False,
                    line=dict(color=color, width=1),
                )
                if not leg_showed[group]:
                    cur_cont["showlegend"] = True
                    leg_showed[group] = True
                trace.append(cur_cont)
            trace.append(
                go.Scatter(
                    x=self.centroids["width"],
                    y=self.centroids["height"],
                    text=self.centroids["unit_id"],
                    mode="text",
                    name="unit id",
                    textfont=dict(color="white"),
                )
            )
            layout = go.Layout(
                title="Spatial Overlay",
                hovermode="closest",
                legend=dict(
                    x=1,
                    xanchor="right",
                    bgcolor="black",
                    font=dict(color="white"),
                    tracegroupgap=0,
                ),
                xaxis=dict(
                    title="width",
                    range=[0, self._w],
                    showgrid=False,
                    zeroline=False,
                    showline=True,
                    constrain="domain",
                    constraintoward="right",
                ),
                yaxis=dict(
                    title="height",
                    range=[0, self._h],
                    scaleanchor="x",
                    showgrid=False,
                    zeroline=False,
                    showline=True,
                    constrain="domain",
                    constraintoward="top",
                ),
            )
            if _update_cont:
                state.update(data=trace)
            elif _initial:
                state = go.Figure(data=trace, layout=layout)
        state = self._sync_zoom([rely1, rely2, rely3, rely4, rely5], state)
        return state

    def _update_spatial_unit(self, uid, rely1, rely2, rely3, rely4, rely5, state):
<<<<<<< HEAD
        """[summary]

        Args:
            uid ([type]): [description]
            rely1 ([type]): [description]
            rely2 ([type]): [description]
            rely3 ([type]): [description]
            rely4 ([type]): [description]
            rely5 ([type]): [description]
            state ([type]): [description]

        Returns:
            [type]: [description]
        """
=======
>>>>>>> e3d22902
        print("update_spatial_unit")
        _initial = False
        _update = False
        if not state:
            _initial = True
        elif not state["data"][0]["customdata"] == uid:
            _update = True
        if _initial or _update:
            cur_A = self.cnmf["A"].sel(unit_id=uid if not uid is None else [])
            trace = [
                go.Heatmap(
                    x=cur_A.coords["width"].values,
                    y=cur_A.coords["height"].values,
                    z=cur_A.values,
                    colorscale="Viridis",
                    colorbar=dict(x=1),
                    hoverinfo="none",
                    customdata=uid,
                )
            ]
            if _update:
                state.update(data=trace)
        if _initial:
            layout = go.Layout(
                title="Spatial Component of unit: {}".format(uid),
                xaxis=dict(
                    title="width",
                    range=[0, self._w],
                    showgrid=False,
                    zeroline=False,
                    showline=True,
                    constrain="domain",
                    constraintoward="right",
                ),
                yaxis=dict(
                    title="height",
                    range=[0, self._h],
                    scaleanchor="x",
                    showgrid=False,
                    zeroline=False,
                    showline=True,
                    constrain="domain",
                    constraintoward="top",
                ),
            )
            state = go.Figure(data=trace, layout=layout)
        elif _update:
            state["layout"]["title"] = "Spatial Component of unit: {}".format(uid)
        state = self._sync_zoom([rely1, rely2, rely3, rely4, rely5], state)
        return state

    def _update_temporal_overlay(self, sel_uid, frm, trace_type, rely1, state):
<<<<<<< HEAD
        """[summary]

        Args:
            sel_uid ([type]): [description]
            frm ([type]): [description]
            trace_type ([type]): [description]
            rely1 ([type]): [description]
            state ([type]): [description]

        Returns:
            [type]: [description]
        """
=======
>>>>>>> e3d22902
        print("update_temporal_overlay")
        ts = time()
        _initial = False
        _update_sel = False
        _update_f = False
        _update_type = False
        cur_sel = [pt["text"] for pt in sel_uid["points"]] if sel_uid else []
        cur_f = frm["points"][0]["x"] if frm else 0
        custom_dict = dict(sel=cur_sel, f=cur_f, type=trace_type)
        if not state:
            _initial = True
        else:
            if not set(state["data"][0]["customdata"]["sel"]) == set(cur_sel):
                _update_sel = True
            if not state["data"][0]["customdata"]["f"] == cur_f:
                _update_f = True
            if not state["data"][0]["customdata"]["type"] == trace_type:
                _update_type = True
        if _initial or _update_type or _update_sel:
            ts = time()
            # cur_C = dask.delayed(self.cnmf['C'])
            # cur_S = dask.delayed(self.cnmf['S'])
            # cur_C = cur_C.load().sel(unit_id=cur_sel)
            # cur_S = cur_S.load().sel(unit_id=cur_sel)
            # cur_C_df = cur_C.transpose('unit_id', 'frame').to_pandas()
            # cur_S_df = cur_S.transpose('unit_id', 'frame').to_pandas()
            # cur_C_df, cur_S_df = dask.compute(cur_C_df, cur_S_df)
            cur_C = self.C.sel(unit_id=cur_sel)
            cur_S = self.S.sel(unit_id=cur_sel)
            print("time spent in generating data: {}".format(time() - ts))
            ts = time()
            trace = []
            if trace_type == "line":
                trace.append(go.Scatter(visible=False, customdata=custom_dict))
                for uid in cur_sel:
                    trace.append(
                        go.Scatter(
                            x=cur_S.coords["frame"].values,
                            y=cur_S.sel(unit_id=uid).values,
                            mode="lines",
                            legendgroup="S",
                            name="S - {}".format(uid),
                            yaxis="y2",
                            opacity=0.6,
                            line=dict(width=1),
                        )
                    )
                    trace.append(
                        go.Scatter(
                            x=cur_C.coords["frame"].values,
                            y=cur_C.sel(unit_id=uid).values,
                            mode="lines",
                            legendgroup="C",
                            name="C - {}".format(uid),
                            line=dict(width=1.5),
                        )
                    )
                if _initial or _update_type:
                    layout = go.Layout(
                        title="Temporal Overlay",
                        hovermode="x",
                        xaxis=dict(title="frame", range=[0, self._f]),
                        yaxis=dict(title="Temporal Component", nticks=5),
                        yaxis2=dict(
                            title="Spike Component",
                            nticks=5,
                            overlaying="y",
                            side="right",
                        ),
                        legend=dict(x=1, xanchor="right"),
                        shapes=[
                            dict(
                                type="line",
                                xref="x",
                                yref="paper",
                                x0=cur_f,
                                y0=0,
                                x1=cur_f,
                                y1=1,
                            )
                        ],
                    )
            elif trace_type == "heat_c":
                trace.append(
                    go.Heatmap(
                        x=cur_C.coords["frame"].values,
                        y=cur_C.coords["unit_id"].values,
                        z=cur_C.values,
                        colorscale="YlOrRd",
                        colorbar=dict(title="C Component"),
                        customdata=custom_dict,
                    )
                )
                if _initial or _update_type:
                    layout = go.Layout(
                        title="Temporal Overlay",
                        hovermode="x",
                        xaxis=dict(title="frame", range=[0, self._f]),
                        yaxis=dict(title="Unit ID", type="category"),
                        shapes=[
                            dict(
                                type="line",
                                xref="x",
                                yref="paper",
                                x0=cur_f,
                                y0=0,
                                x1=cur_f,
                                y1=1,
                                line=dict(color="white"),
                            )
                        ],
                    )
            elif trace_type == "heat_s":
                trace.append(
                    go.Heatmap(
                        x=cur_S.coords["frame"].values,
                        y=cur_S.coords["unit_id"].values,
                        z=cur_S.values,
                        colorscale="YlOrRd",
                        colorbar=dict(title="S Component"),
                        customdata=custom_dict,
                    )
                )
                if _initial or _update_type:
                    layout = go.Layout(
                        title="Temporal Overlay",
                        hovermode="x",
                        xaxis=dict(title="frame", range=[0, self._f]),
                        yaxis=dict(title="Unit ID", type="category"),
                        shapes=[
                            dict(
                                type="line",
                                xref="x",
                                yref="paper",
                                x0=cur_f,
                                y0=0,
                                x1=cur_f,
                                y1=1,
                                line=dict(color="white"),
                            )
                        ],
                    )
            print("time spent in generating plot:{}".format(time() - ts))
            ts = time()
            if _initial:
                state = go.Figure(data=trace, layout=layout)
            else:
                state.update(data=trace)
                if _update_type:
                    state.update(layout=layout)
        if _update_f:
            state["layout"]["shapes"][0]["x0"] = cur_f
            state["layout"]["shapes"][0]["x1"] = cur_f
        print("time spent in updating: {}".format(time() - ts))
        state = self._sync_zoom([rely1], state, sync_y=False)
        return state

    def _update_temporal_unit(self, uid, frm, rely1, state):
<<<<<<< HEAD
        """[summary]

        Args:
            uid ([type]): [description]
            frm ([type]): [description]
            rely1 ([type]): [description]
            state ([type]): [description]

        Returns:
            [type]: [description]
        """
=======
>>>>>>> e3d22902
        print("update_temporal_unit")
        cur_f = frm["points"][0]["x"] if frm else 0
        cur_C = self.cnmf["C"].load().sel(unit_id=uid if not uid is None else [])
        cur_S = self.cnmf["S"].load().sel(unit_id=uid if not uid is None else [])
        trace = []
        trace.append(
            go.Scatter(
                x=cur_S.coords["frame"].values,
                y=cur_S.values,
                mode="lines",
                legendgroup="S",
                name="S - {}".format(uid),
                yaxis="y2",
                opacity=0.6,
                line=dict(width=1),
            )
        )
        trace.append(
            go.Scatter(
                x=cur_C.coords["frame"].values,
                y=cur_C.values,
                mode="lines",
                legendgroup="C",
                name="C - {}".format(uid),
                line=dict(width=1.5),
            )
        )
        layout = go.Layout(
            title="Temporal Components of unit: {}".format(uid),
            hovermode="x",
            xaxis=dict(title="frame", range=[0, self._f]),
            yaxis=dict(title="Temporal Component", nticks=5),
            yaxis2=dict(
                title="Spike Component", nticks=5, overlaying="y", side="right"
            ),
            legend=dict(x=1, xanchor="right"),
            shapes=[
                dict(
                    type="line", xref="x", yref="paper", x0=cur_f, y0=0, x1=cur_f, y1=1
                )
            ],
        )
        if not state:
            state = go.Figure(data=trace, layout=layout)
        else:
            state.update(data=trace)
            state["layout"]["title"] = layout["title"]
            state["layout"]["shapes"] = layout["shapes"]
            state = self._sync_zoom([rely1], state, sync_y=False)
        return state

    def _update_sel_list(self, sel_uid):
<<<<<<< HEAD
        """[summary]

        Args:
            sel_uid ([type]): [description]

        Returns:
            [type]: [description]
        """
=======
>>>>>>> e3d22902
        print("update selection list")
        cur_sel = [pt["text"] for pt in sel_uid["points"]] if sel_uid else []
        if cur_sel:
            sel_list = [dict(label=str(s), value=int(s)) for s in cur_sel]
        else:
            sel_list = [
                dict(label=str(s), value=int(s))
                for s in self.cnmf.coords["unit_id"].values
            ]
        return sel_list

    def _update_movies_Y(self, sig_mov, rely1, rely2, rely3, rely4, rely5, state):
<<<<<<< HEAD
        """[summary]

        Args:
            sig_mov ([type]): [description]
            rely1 ([type]): [description]
            rely2 ([type]): [description]
            rely3 ([type]): [description]
            rely4 ([type]): [description]
            rely5 ([type]): [description]
            state ([type]): [description]

        Returns:
            [type]: [description]
        """
=======
>>>>>>> e3d22902
        print("update movie Y")
        sig_mov = json.loads(sig_mov)
        _initial = False
        _update = False
        if state:
            if not state["data"][0]["customdata"] == sig_mov:
                _update = True
        else:
            _initial = True
        if _initial or _update:
            print("updating Y trace")
            ts = time()
            trace = [
                go.Heatmap(
                    x=self.cur_Y.coords["width"].values,
                    y=self.cur_Y.coords["height"].values,
                    z=self.cur_Y.values,
                    colorscale="Viridis",
                    colorbar=dict(x=1),
                    customdata=sig_mov,
                    hoverinfo="none",
                )
            ]
            print("time spent in generating Y trace: {}".format(time() - ts))
            if _update:
                state.update(data=trace)
        if _initial:
            layout = go.Layout(
                title="Y (Original) at frame: {}".format(sig_mov["f"]),
                xaxis=dict(
                    title="width",
                    range=[0, self._w],
                    showgrid=False,
                    zeroline=False,
                    showline=True,
                    constrain="domain",
                    constraintoward="right",
                ),
                yaxis=dict(
                    title="height",
                    range=[0, self._h],
                    scaleanchor="x",
                    showgrid=False,
                    zeroline=False,
                    showline=True,
                    constrain="domain",
                    constraintoward="top",
                ),
            )
            state = go.Figure(data=trace, layout=layout)
        elif _update:
            state["layout"]["title"] = "Y (Original) at frame: {}".format(sig_mov["f"])
        state = self._sync_zoom([rely1, rely2, rely3, rely4, rely5], state)
        return state

    def _update_movies_AdC(self, sig_mov, rely1, rely2, rely3, rely4, rely5, state):
<<<<<<< HEAD
        """[summary]

        Args:
            sig_mov ([type]): [description]
            rely1 ([type]): [description]
            rely2 ([type]): [description]
            rely3 ([type]): [description]
            rely4 ([type]): [description]
            rely5 ([type]): [description]
            state ([type]): [description]

        Returns:
            [type]: [description]
        """
=======
>>>>>>> e3d22902
        print("update movie AdC")
        sig_mov = json.loads(sig_mov)
        _initial = False
        _update = False
        if state:
            if not state["data"][0]["customdata"] == sig_mov:
                _update = True
        else:
            _initial = True
        if _initial or _update:
            print("updating AdC trace")
            trace = [
                go.Heatmap(
                    x=self.cur_AdC.coords["width"].values,
                    y=self.cur_AdC.coords["height"].values,
                    z=self.cur_AdC.values,
                    colorscale="Viridis",
                    colorbar=dict(x=1),
                    customdata=sig_mov,
                    hoverinfo="none",
                )
            ]
            if _update:
                state.update(data=trace)
        if _initial:
            layout = go.Layout(
                title="A dot C (Units) at frame: {}".format(sig_mov["f"]),
                xaxis=dict(
                    title="width",
                    range=[0, self._w],
                    showgrid=False,
                    zeroline=False,
                    showline=True,
                    constrain="domain",
                    constraintoward="right",
                ),
                yaxis=dict(
                    title="height",
                    range=[0, self._h],
                    scaleanchor="x",
                    showgrid=False,
                    zeroline=False,
                    showline=True,
                    constrain="domain",
                    constraintoward="top",
                ),
            )
            state = go.Figure(data=trace, layout=layout)
        elif _update:
            state["layout"]["title"] = "A dot C (Units) at frame: {}".format(
                sig_mov["f"]
            )
        state = self._sync_zoom([rely1, rely2, rely3, rely4, rely5], state)
        return state

    def _update_movies_bdf(self, sig_mov, rely1, rely2, rely3, rely4, rely5, state):
<<<<<<< HEAD
        """[summary]

        Args:
            sig_mov ([type]): [description]
            rely1 ([type]): [description]
            rely2 ([type]): [description]
            rely3 ([type]): [description]
            rely4 ([type]): [description]
            rely5 ([type]): [description]
            state ([type]): [description]

        Returns:
            [type]: [description]
        """
=======
>>>>>>> e3d22902
        print("update movie bdf")
        sig_mov = json.loads(sig_mov)
        _initial = False
        _update = False
        if state:
            if not state["data"][0]["customdata"] == sig_mov["f"]:
                _update = True
        else:
            _initial = True
        if _initial or _update:
            print("updating bdf trace")
            trace = [
                go.Heatmap(
                    x=self.cur_bdf.coords["width"].values,
                    y=self.cur_bdf.coords["height"].values,
                    z=self.cur_bdf.values,
                    colorscale="Viridis",
                    colorbar=dict(x=1),
                    customdata=sig_mov,
                    hoverinfo="none",
                )
            ]
            if _update:
                state.update(data=trace)
        if _initial:
            layout = go.Layout(
                title="b dot f (Background) at frame: {}".format(sig_mov["f"]),
                xaxis=dict(
                    title="width",
                    range=[0, self._w],
                    showgrid=False,
                    zeroline=False,
                    showline=True,
                    constrain="domain",
                    constraintoward="right",
                ),
                yaxis=dict(
                    title="height",
                    range=[0, self._h],
                    scaleanchor="x",
                    showgrid=False,
                    zeroline=False,
                    showline=True,
                    constrain="domain",
                    constraintoward="top",
                ),
            )
            state = go.Figure(data=trace, layout=layout)
        elif _update:
            state["layout"]["title"] = "b dot f (Background) at frame: {}".format(
                sig_mov["f"]
            )
        state = self._sync_zoom([rely1, rely2, rely3, rely4, rely5], state)
        return state

    def _update_movies_res(self, sig_mov, rely1, rely2, rely3, rely4, rely5, state):
<<<<<<< HEAD
        """[summary]

        Args:
            sig_mov ([type]): [description]
            rely1 ([type]): [description]
            rely2 ([type]): [description]
            rely3 ([type]): [description]
            rely4 ([type]): [description]
            rely5 ([type]): [description]
            state ([type]): [description]

        Returns:
            [type]: [description]
        """
=======
>>>>>>> e3d22902
        print("update movie res")
        sig_mov = json.loads(sig_mov)
        _initial = False
        _update = False
        if state:
            if not state["data"][0]["customdata"] == sig_mov["f"]:
                _update = True
        else:
            _initial = True
        if _initial or _update:
            print("updating res trace")
            trace = [
                go.Heatmap(
                    x=self.cur_res.coords["width"].values,
                    y=self.cur_res.coords["height"].values,
                    z=self.cur_res.values,
                    colorscale="Viridis",
                    colorbar=dict(x=1),
                    customdata=sig_mov,
                    hoverinfo="none",
                )
            ]
            if _update:
                state.update(data=trace)
        if _initial:
            layout = go.Layout(
                title="Residual at frame: {}".format(sig_mov["f"]),
                xaxis=dict(
                    title="width",
                    range=[0, self._w],
                    showgrid=False,
                    zeroline=False,
                    showline=True,
                    constrain="domain",
                    constraintoward="right",
                ),
                yaxis=dict(
                    title="height",
                    range=[0, self._h],
                    scaleanchor="x",
                    showgrid=False,
                    zeroline=False,
                    showline=True,
                    constrain="domain",
                    constraintoward="top",
                ),
            )
            state = go.Figure(data=trace, layout=layout)
        elif _update:
            state["layout"]["title"] = "Residual at frame: {}".format(sig_mov["f"])
        state = self._sync_zoom([rely1, rely2, rely3, rely4, rely5], state)
        return state

    def _sync_zoom(self, new_range_list, state, sync_x=True, sync_y=True):
        """[summary]

        Args:
            new_range_list ([type]): [description]
            state ([type]): [description]
            sync_x (bool, optional): [description]. Defaults to True.
            sync_y (bool, optional): [description]. Defaults to True.

        Returns:
            [type]: [description]
        """
        if sync_x:
            cur_x_range = state["layout"]["xaxis"]["range"]
            new_x_range = []
        if sync_y:
            cur_y_range = state["layout"]["yaxis"]["range"]
            new_y_range = []
        for rely in new_range_list:
            if rely:
                if sync_x and "xaxis.range[0]" in rely:
                    if not (
                        rely["xaxis.range[0]"] == cur_x_range[0]
                        and rely["xaxis.range[1]"] == cur_x_range[1]
                    ):
                        new_x_range = [rely["xaxis.range[0]"], rely["xaxis.range[1]"]]
                if sync_y and "yaxis.range[0]" in rely:
                    if not (
                        rely["yaxis.range[0]"] == cur_y_range[0]
                        and rely["yaxis.range[1]"] == cur_y_range[1]
                    ):
                        new_y_range = [rely["yaxis.range[0]"], rely["yaxis.range[1]"]]
        if sync_x and new_x_range:
            state["layout"]["xaxis"]["range"] = new_x_range
        if sync_y and new_y_range:
            state["layout"]["yaxis"]["range"] = new_y_range
        return state<|MERGE_RESOLUTION|>--- conflicted
+++ resolved
@@ -48,12 +48,9 @@
 
 
 class VArrayViewer:
-<<<<<<< HEAD
     """[summary]
     """
 
-=======
->>>>>>> e3d22902
     def __init__(self, varr, framerate=30):
         """[summary]
 
@@ -161,19 +158,11 @@
         else:
             im = self._img(dat=dat, f=f)
         return hv.operation.histogram(im, frequency_label="freq", num_bins=50)
-<<<<<<< HEAD
-
-=======
->>>>>>> e3d22902
 
 class MCViewer:
     """[summary]
     """
 
-<<<<<<< HEAD
-=======
-class MCViewer:
->>>>>>> e3d22902
     def __init__(self, varr, match_dict, framerate=30):
         """[summary]
 
@@ -281,19 +270,12 @@
             img = xr.concat([img] * 3, dim="color")
             img = img.transpose("height", "width", "color").values
         return hv.RGB(img, kdims=["width", "height"])
-<<<<<<< HEAD
-
-=======
->>>>>>> e3d22902
+
 
 class CNMFViewer:
     """[summary]
     """
 
-<<<<<<< HEAD
-=======
-class CNMFViewer:
->>>>>>> e3d22902
     def __init__(self, cnmf, Y, framerate=30, load=True):
         """[summary]
 
@@ -601,7 +583,6 @@
         style=True,
         **dash_flask_kwargs
     ):
-<<<<<<< HEAD
         """[summary]
 
         Args:
@@ -611,8 +592,6 @@
             offline (bool, optional): [description]. Defaults to False.
             style (bool, optional): [description]. Defaults to True.
         """
-=======
->>>>>>> e3d22902
         s = socket.socket(socket.AF_INET, socket.SOCK_DGRAM)
         s.connect(("8.8.8.8", 80))
         localip = s.getsockname()[0]
@@ -787,7 +766,6 @@
             return False
 
     def _save_result(self, nclicks):
-<<<<<<< HEAD
         """[summary]
 
         Args:
@@ -796,8 +774,6 @@
         Returns:
             [type]: [description]
         """
-=======
->>>>>>> e3d22902
         fpath = self.cnmf.attrs["file_path"]
         newmask = self.cnmf.attrs["unit_mask"]
         newds = xr.Dataset()
@@ -814,7 +790,6 @@
     def _update_spatial_overlay(
         self, sig_chk, rely1, rely2, rely3, rely4, rely5, state
     ):
-<<<<<<< HEAD
         """[summary]
 
         Args:
@@ -829,8 +804,6 @@
         Returns:
             [type]: [description]
         """
-=======
->>>>>>> e3d22902
         # cur_sel = [pt['text'] for pt in sel_uid['points']] if sel_uid else []
         # cur_sel = np.array(cur_sel)
         # cur_f = frm['points'][0]['x'] if frm else 0
@@ -956,7 +929,6 @@
         return state
 
     def _update_spatial_unit(self, uid, rely1, rely2, rely3, rely4, rely5, state):
-<<<<<<< HEAD
         """[summary]
 
         Args:
@@ -971,8 +943,6 @@
         Returns:
             [type]: [description]
         """
-=======
->>>>>>> e3d22902
         print("update_spatial_unit")
         _initial = False
         _update = False
@@ -1025,7 +995,6 @@
         return state
 
     def _update_temporal_overlay(self, sel_uid, frm, trace_type, rely1, state):
-<<<<<<< HEAD
         """[summary]
 
         Args:
@@ -1038,8 +1007,6 @@
         Returns:
             [type]: [description]
         """
-=======
->>>>>>> e3d22902
         print("update_temporal_overlay")
         ts = time()
         _initial = False
@@ -1198,7 +1165,6 @@
         return state
 
     def _update_temporal_unit(self, uid, frm, rely1, state):
-<<<<<<< HEAD
         """[summary]
 
         Args:
@@ -1210,8 +1176,6 @@
         Returns:
             [type]: [description]
         """
-=======
->>>>>>> e3d22902
         print("update_temporal_unit")
         cur_f = frm["points"][0]["x"] if frm else 0
         cur_C = self.cnmf["C"].load().sel(unit_id=uid if not uid is None else [])
@@ -1264,7 +1228,6 @@
         return state
 
     def _update_sel_list(self, sel_uid):
-<<<<<<< HEAD
         """[summary]
 
         Args:
@@ -1273,8 +1236,6 @@
         Returns:
             [type]: [description]
         """
-=======
->>>>>>> e3d22902
         print("update selection list")
         cur_sel = [pt["text"] for pt in sel_uid["points"]] if sel_uid else []
         if cur_sel:
@@ -1287,7 +1248,6 @@
         return sel_list
 
     def _update_movies_Y(self, sig_mov, rely1, rely2, rely3, rely4, rely5, state):
-<<<<<<< HEAD
         """[summary]
 
         Args:
@@ -1302,8 +1262,6 @@
         Returns:
             [type]: [description]
         """
-=======
->>>>>>> e3d22902
         print("update movie Y")
         sig_mov = json.loads(sig_mov)
         _initial = False
@@ -1360,7 +1318,6 @@
         return state
 
     def _update_movies_AdC(self, sig_mov, rely1, rely2, rely3, rely4, rely5, state):
-<<<<<<< HEAD
         """[summary]
 
         Args:
@@ -1375,8 +1332,6 @@
         Returns:
             [type]: [description]
         """
-=======
->>>>>>> e3d22902
         print("update movie AdC")
         sig_mov = json.loads(sig_mov)
         _initial = False
@@ -1433,7 +1388,6 @@
         return state
 
     def _update_movies_bdf(self, sig_mov, rely1, rely2, rely3, rely4, rely5, state):
-<<<<<<< HEAD
         """[summary]
 
         Args:
@@ -1448,8 +1402,6 @@
         Returns:
             [type]: [description]
         """
-=======
->>>>>>> e3d22902
         print("update movie bdf")
         sig_mov = json.loads(sig_mov)
         _initial = False
@@ -1506,7 +1458,6 @@
         return state
 
     def _update_movies_res(self, sig_mov, rely1, rely2, rely3, rely4, rely5, state):
-<<<<<<< HEAD
         """[summary]
 
         Args:
@@ -1521,8 +1472,6 @@
         Returns:
             [type]: [description]
         """
-=======
->>>>>>> e3d22902
         print("update movie res")
         sig_mov = json.loads(sig_mov)
         _initial = False
