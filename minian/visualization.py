--- conflicted
+++ resolved
@@ -299,457 +299,6 @@
         )
 
 
-<<<<<<< HEAD
-class MCViewer:
-    """[summary]
-    """
-
-    def __init__(self, varr, marr=None, framerate=30):
-        """[summary]
-
-        Args:
-            varr ([type]): [description]
-            marr ([type], optional): [description]. Defaults to None.
-            framerate (int, optional): [description]. Defaults to 30.
-        """
-        if isinstance(varr, list):
-            varr = xr.merge(varr)
-        self.varr = hv.Dataset(varr)
-        if marr is not None:
-            self.marr = hv.Dataset(marr)
-        else:
-            self.marr = None
-        self.framerate = framerate
-        CStream = Stream.define(
-            "CStream", f=param.Integer(default=0, bounds=self.varr.range("frame"))
-        )
-        self.stream = CStream()
-        self.widgets = self._widgets()
-
-    def show(self, use_datashade=False):
-        """[summary]
-
-        Args:
-            use_datashade (bool, optional): [description]. Defaults to False.
-
-        Returns:
-            [type]: [description]
-        """
-        vh = self.varr.range("height")
-        vw = self.varr.range("width")
-        him = int(vh[1] - vh[0] + 1)
-        wim = int(vw[1] - vw[0] + 1)
-        if self.marr is not None:
-            mh = self.marr.range("height")
-            mw = self.marr.range("width")
-            hma = int(mh[1] - mh[0] + 1)
-            wma = int(mw[1] - mw[0] + 1)
-        varrdict = OrderedDict()
-        for dim in self.varr.vdims:
-            cur_d = self.varr.reindex(vdims=[dim.name])
-            fim = fct.partial(self._img, dat=cur_d)
-            im = hv.DynamicMap(fim, streams=[self.stream])
-            im = regrid(im, height=him, width=wim)
-            im = im(plot={"width": wim, "height": him})
-            image = im.relabel(group=dim.name, label="Image")
-            varrdict[dim.name] = image
-        if self.marr is not None:
-            fma = fct.partial(self._rgb, dat=self.marr)
-            ma = hv.DynamicMap(fma, streams=[self.stream])
-            ma = regrid(ma, height=hma, width=wma)
-            ma = ma.relabel(label="Match Image")
-            ma = ma(plot={"height": hma, "width": wma})
-        else:
-            ma = hv.Empty()
-        return hv.Layout(ma + hv.NdLayout(varrdict, kdims=["name"])).cols(1)
-
-    def _widgets(self):
-        """[summary]
-
-        Returns:
-            [type]: [description]
-        """
-        dfrange = self.varr.range("frame")
-        w_frame = iwgt.IntSlider(
-            value=0,
-            min=dfrange[0],
-            max=dfrange[1],
-            continuous_update=False,
-            description="Frame:",
-        )
-        w_paly = iwgt.Play(
-            value=0, min=dfrange[0], max=dfrange[1], interval=1000 / self.framerate
-        )
-        iwgt.jslink((w_paly, "value"), (w_frame, "value"))
-        iwgt.interactive(self.stream.event, f=w_frame)
-        return iwgt.HBox([w_paly, w_frame])
-
-    def _img(self, dat, f):
-        """[summary]
-
-        Args:
-            dat ([type]): [description]
-            f ([type]): [description]
-
-        Returns:
-            [type]: [description]
-        """
-        return hv.Image(dat.select(frame=f), kdims=["width", "height"])
-
-    def _rgb(self, dat, f):
-        """[summary]
-
-        Args:
-            dat ([type]): [description]
-            f ([type]): [description]
-
-        Returns:
-            [type]: [description]
-        """
-        return hv.RGB(dat.select(frame=f), kdims=["width", "height"])
-
-
-class CNMFViewer_old:
-    """[summary]
-    """
-
-    def __init__(self, cnmf, Y, framerate=30):
-        """[summary]
-
-        Args:
-            cnmf ([type]): [description]
-            Y ([type]): [description]
-            framerate (int, optional): [description]. Defaults to 30.
-        """
-        self.cnmf = cnmf
-        # self.cnmf_vld = cnmf.sel(unit_id=cnmf.attrs['unit_mask'])
-        self.cnmf_vld = cnmf
-        # self.ds = hv.Dataset(cnmf)
-        # self.ds_vld = hv.Dataset(self.cnmf_vld)
-        self.framerate = framerate
-        self.Y = Y
-        # _rh = self.ds_vld.range('height')
-        # _rw = self.ds_vld.range('width')
-        # self._h = int(_rh[1] - _rh[0])
-        # self._w = int(_rw[1] - _rw[0])
-        self._h = self.cnmf_vld.sizes["height"]
-        self._w = self.cnmf_vld.sizes["width"]
-        self._f = self.cnmf_vld.sizes["frame"]
-        self._u = self.cnmf.sizes["unit_id"]
-        self._update_mov = False
-        self.strm_f = DoubleTap(x=0).rename(x="f", y=None)
-        self.strm_f.add_subscriber(self._update_f)
-        self.strm_uid = Selection1D()
-        self.pipY = Pipe(data=[])
-        self.pipAdC = Pipe(data=[])
-        self.pipbdf = Pipe(data=[])
-        self.pipYr = Pipe(data=[])
-        self._cur_sel = (0, 5)
-        self._overlay = True
-        self.widgets = self._widgets()
-        self.hvobjs = self.get_plot()
-
-    def get_plot(self):
-        """[summary]
-
-        Returns:
-            [type]: [description]
-        """
-        cur_sel = (self._cur_sel[0], self._cur_sel[1])
-        cur_units = self.cnmf_vld.isel(unit_id=slice(*cur_sel)).coords["unit_id"].values
-        cont_dict = OrderedDict()
-        A = self.cnmf_vld["A"]
-        for uid in self.cnmf_vld.coords["unit_id"]:
-            cur_A = A.sel(unit_id=uid).load()
-            cur_thres = float(cur_A.max() * 0.3)
-            cur_cent = center_of_mass(cur_A.data)
-            cur_im = hv.Image(cur_A, kdims=["width", "height"])
-            cur_cont = contours(cur_im, levels=[cur_thres])
-            cur_cont = cur_cont(
-                plot={
-                    "show_legend": False,
-                    "tools": ["hover", "box_select", "lasso_select", "tap"],
-                },
-                style={"cmap": ["white"]},
-            )
-            cur_text = hv.Text(cur_cent[1], cur_cent[0], str(int(uid)))
-            cur_text = cur_text(style={"color": "white", "text_font_size": "8pt"})
-            cont_dict[int(uid)] = cur_cont * cur_text
-        ovly = hv.NdOverlay(cont_dict, kdims=["unit_id"])
-        self.strm_uid.source = ovly
-        fim = fct.partial(hv.Image, kdims=["width", "height"])
-        img_Y = hv.DynamicMap(fim, streams=[self.pipY])
-        img_Y = regrid(img_Y, height=int(self._h / 10), width=int(self._w / 10))
-        img_Y = img_Y(
-            plot={"height": self._h, "width": self._w, "title_format": "Y (Original)"}
-        )
-        img_AdC = hv.DynamicMap(fim, streams=[self.pipAdC])
-        img_AdC = regrid(img_AdC, height=int(self._h / 10), width=int(self._w / 10))
-        img_AdC = img_AdC(
-            plot={
-                "height": self._h,
-                "width": self._w,
-                "title_format": "A dot C (Units)",
-            }
-        )
-        img_bdf = hv.DynamicMap(fim, streams=[self.pipbdf])
-        img_bdf = regrid(img_bdf, height=int(self._h / 10), width=int(self._w / 10))
-        img_bdf = img_bdf(
-            plot={
-                "height": self._h,
-                "width": self._w,
-                "title_format": "b dot f (Background)",
-            }
-        )
-        img_Yr = hv.DynamicMap(fim, streams=[self.pipYr])
-        img_Yr = regrid(img_Yr, height=int(self._h / 10), width=int(self._w / 10))
-        img_Yr = img_Yr(
-            plot={"height": self._h, "width": self._w, "title_format": "Yr (Residule)"}
-        )
-        if self._overlay:
-            nunits = len(cur_units)
-            cur_A = scale_varr(self.cnmf_vld["A"].sel(unit_id=cur_units))
-            cur_C = scale_varr(self.cnmf_vld["C"].sel(unit_id=cur_units))
-            cur_A = cur_A.load()
-            cur_C = cur_C.load()
-            clr_rgb = sns.color_palette("hsv", nunits)
-            clr_rgb_xr = xr.DataArray(
-                clr_rgb,
-                coords={"unit_id": cur_A.coords["unit_id"], "cspace": ["R", "G", "B"]},
-                dims=["unit_id", "cspace"],
-            )
-            im_rgb = (cur_A.dot(clr_rgb_xr) / cur_A.sum("unit_id")).fillna(0)
-            hsv_coords = im_rgb.coords
-            hsv_coords["cspace"] = ["H", "S", "V"]
-            im_hsv = xr.DataArray(im_rgb.values, coords=hsv_coords, dims=im_rgb.dims)
-            im_hsv.values = rgb_to_hsv(im_hsv.values)
-            fim = fct.partial(self._im_overlay, A=cur_A, C=cur_C, im_hsv=im_hsv)
-            imgs_pu = hv.DynamicMap(fim, streams=[self.strm_f])
-            imgs_pu = regrid(imgs_pu, height=int(self._h / 10), width=int(self._w / 10))
-            # imgs_pu = regrid(imgs_pu, x_sampling=4, y_sampling=4)
-            imgs_pu = (
-                imgs_pu(
-                    plot={
-                        "height": self._h,
-                        "width": self._w,
-                        "title_format": "overlay - A",
-                    }
-                )
-                * ovly
-            )
-            c_pu = OrderedDict()
-            for uid in cur_units:
-                cc = hv.Curve(self.cnmf_vld.sel(unit_id=uid)["C"], kdims=["frame"])
-                cc = cc(
-                    plot={
-                        "height": self._h,
-                        "width": self._w * 2,
-                        "title_format": "overlay - C",
-                        "tools": [],
-                    },
-                    style={"color": hv.Cycle(values=clr_rgb)},
-                )
-                c_pu[uid] = cc
-            c_pu = hv.NdOverlay(c_pu, kdims=["unit_id"])
-            self.strm_f.source = c_pu
-            vl = hv.DynamicMap(lambda f: hv.VLine(f), streams=[self.strm_f])
-            vl = vl(style={"color": "red"})
-            c_pu = c_pu * vl
-        else:
-            imgs_pu = OrderedDict()
-            c_pu = OrderedDict()
-            for uid in cur_units:
-                im = hv.Image(
-                    self.cnmf_vld.sel(unit_id=uid)["A"], kdims=["width", "height"]
-                )
-                im = regrid(im)
-                im = im(plot={"height": self._h, "width": self._w})
-                imgs_pu[uid] = im
-                cc = hv.Curve(self.cnmf_vld.sel(unit_id=uid)["C"], kdims=["frame"])
-                cs = hv.Curve(self.cnmf_vld.sel(unit_id=uid)["S"], kdims=["frame"])
-                cs = cs(
-                    plot={"finalize_hooks": [self._twinx], "apply_ranges": False},
-                    style={"color": "red"},
-                )
-                vl = hv.DynamicMap(lambda f: hv.VLine(f), streams=[self.strm_f])
-                vl = vl(style={"color": "red"})
-                c = cc * vl
-                c = c(plot={"height": self._h, "width": self._w * 2})
-                c_pu[uid] = c
-            imgs_pu = hv.NdLayout(imgs_pu, kdims=["unit_id"]).cols(1)
-            c_pu = hv.NdLayout(c_pu, kdims=["unit_id"]).cols(1)
-        hvobjs = (img_Y + img_AdC + img_bdf + img_Yr + imgs_pu + c_pu).cols(2)
-        self.hvobjs = hvobjs
-        return hvobjs
-
-    def show(self):
-        """[summary]
-        """
-        display(self.widgets)
-        display(self.hvobjs)
-
-    def _set_sel(self, change):
-        """[summary]
-
-        Args:
-            change ([type]): [description]
-        """
-        self._cur_sel = change["new"]
-
-    def _set_update(self, change):
-        """[summary]
-
-        Args:
-            change ([type]): [description]
-        """
-        self._update_mov = change["new"]
-        if change["new"]:
-            self._update_f(f=self.strm_f.contents["f"])
-
-    def _set_overlay(self, change):
-        """[summary]
-
-        Args:
-            change ([type]): [description]
-        """
-        self._overlay = change["new"]
-
-    def _update_plot(self, b):
-        """[summary]
-
-        Args:
-            b ([type]): [description]
-        """
-        clear_output()
-        self.get_plot()
-        self.show()
-
-    def _update_f(self, f):
-        """[summary]
-
-        Args:
-            f ([type]): [description]
-        """
-        if f is not None:
-            f = int(f)
-            if self._update_mov:
-                self.pipY.send([])
-                self.pipAdC.send([])
-                self.pipbdf.send([])
-                self.pipYr.send([])
-                cur_Y = self.Y.sel(frame=f)
-                cur_AdC = self.cnmf_vld["A"].dot(self.cnmf_vld["C"].sel(frame=f))
-                cur_bdf = self.cnmf_vld["b"].dot(self.cnmf_vld["f"].sel(frame=f))
-                cur_Yr = cur_Y - cur_AdC - cur_bdf
-                self.pipY.send(cur_Y)
-                self.pipAdC.send(cur_AdC)
-                self.pipbdf.send(cur_bdf)
-                self.pipYr.send(cur_Yr)
-
-    def _f_vl(self, f):
-        """[summary]
-
-        Args:
-            f ([type]): [description]
-
-        Returns:
-            [type]: [description]
-        """
-        if f is not None:
-            self._update_f(f)
-            return hv.VLine(f)
-        else:
-            return hv.VLine(0)
-
-    def _im_overlay(self, f, A, C, im_hsv, contour=None):
-        """[summary]
-
-        Args:
-            f ([type]): [description]
-            A ([type]): [description]
-            C ([type]): [description]
-            im_hsv ([type]): [description]
-            contour ([type], optional): [description]. Defaults to None.
-
-        Returns:
-            [type]: [description]
-        """
-        f = int(f)
-        AdC = A.dot(C.sel(frame=f))
-        im_hue = im_hsv.sel(cspace="H").rename("H").drop("cspace")
-        im_sat = (im_hsv.sel(cspace="S")).rename("S").drop("cspace")
-        im_val = (
-            (im_hsv.sel(cspace="V") * AdC * 4).clip(0, 1).rename("V").drop("cspace")
-        )
-        ds = xr.merge([im_hue, im_sat, im_val])
-        im = hv.HSV(ds, kdims=["width", "height"])
-        # if contour is None:
-        #     contour = hv.operation.contours(im)
-        return im
-
-    def _twinx(self, plot, element):
-        """[summary]
-
-        Args:
-            plot ([type]): [description]
-            element ([type]): [description]
-        """
-        # Setting the second y axis range name and range
-        start, end = element.range(1)
-        label = element.dimensions()[1].pprint_label
-        plot.state.extra_y_ranges = {"foo": Range1d(start=start, end=end)}
-        # Adding the second axis to the plot.
-        linaxis = LinearAxis(axis_label=label, y_range_name="foo")
-        plot.state.add_layout(linaxis, "right")
-
-    def _widgets(self):
-        """[summary]
-
-        Returns:
-            [type]: [description]
-        """
-        dfrange = [0, self._f]
-        w_frame = iwgt.IntSlider(
-            value=0,
-            min=dfrange[0],
-            max=dfrange[1],
-            continuous_update=False,
-            description="Frame:",
-            layout=iwgt.Layout(width="50%"),
-        )
-        w_play = iwgt.Play(
-            value=0, min=dfrange[0], max=dfrange[1], interval=1000 / self.framerate
-        )
-        iwgt.jslink((w_play, "value"), (w_frame, "value"))
-        iwgt.interactive(self.strm_f.event, x=w_frame)
-        uidrange = [0, self._u]
-        w_select = iwgt.IntRangeSlider(
-            value=self._cur_sel,
-            min=uidrange[0],
-            max=uidrange[1],
-            continuous_update=False,
-            description="Unit ID:",
-            layout=iwgt.Layout(width="50%"),
-        )
-        w_select.observe(self._set_sel, names="value")
-        w_update = iwgt.Button(description="Update")
-        w_update.on_click(self._update_plot)
-        w_update_mov = iwgt.Checkbox(
-            value=self._update_mov, description="Update Movies"
-        )
-        w_update_mov.observe(self._set_update, names="value")
-        w_overlay = iwgt.Checkbox(value=self._overlay, description="Overlay")
-        w_overlay.observe(self._set_overlay, names="value")
-        return iwgt.VBox(
-            [
-                iwgt.HBox([w_frame, w_play, w_update_mov]),
-                iwgt.HBox([w_select, w_update, w_overlay]),
-            ]
-        )
-
-
-=======
->>>>>>> a7d78bf3
 class CNMFViewer:
     """[summary]
     """
@@ -1368,240 +917,6 @@
         self.spatial_all.objects = self._spatial_all().objects
 
 
-<<<<<<< HEAD
-class AlignViewer:
-    """[summary]
-    """
-
-    def __init__(self, shiftds, sampling=2, pct_thres=99.9, on=0):
-        """[summary]
-
-        Args:
-            shiftds ([type]): [description]
-            sampling (int, optional): [description]. Defaults to 2.
-            pct_thres (float, optional): [description]. Defaults to 99.9.
-            on (int, optional): [description]. Defaults to 0.
-        """
-        self.shiftds = shiftds
-        self.temps = shiftds["temps"]
-        self.on = on
-        self.pct_thres = pct_thres
-        self.hh = self.temps.sizes["height"]
-        self.ww = self.temps.sizes["width"]
-        self.mask = xr.zeros_like(self.temps, dtype=bool)
-        self.ls_anm = np.unique(shiftds.coords["animal"].values)
-        self.ls_ss = np.unique(shiftds.coords["session"].values)
-        Selection = Stream.define(
-            "selection", anm=param.Selector(self.ls_anm), ss=param.Selector(self.ls_ss)
-        )
-        self.str_sel = Selection(anm=self.ls_anm[0], ss=self.ls_ss[0])
-        # self.sampling = sampling
-        self.str_box = BoxEdit()
-        self.box = hv.DynamicMap(self._box, streams=[self.str_box])
-        self.box = self.box.opts(style=dict(fill_alpha=0.3, line_color="white"))
-        self.wgts = self._widgets()
-        self.hvobjs = self._get_objs()
-
-    def show(self):
-        """[summary]
-        """
-        display(self.wgts)
-        display(self.hvobjs)
-
-    def _box(self, data):
-        """[summary]
-
-        Args:
-            data ([type]): [description]
-
-        Returns:
-            [type]: [description]
-        """
-        if data is None:
-            return hv.Polygons([])
-        else:
-            diag = pd.DataFrame(data)
-            corners = []
-            for ir, r in diag.iterrows():
-                corners.append(
-                    np.array(
-                        [
-                            (r["x0"], r["y0"]),
-                            (r["x0"], r["y1"]),
-                            (r["x1"], r["y1"]),
-                            (r["x1"], r["y0"]),
-                        ]
-                    )
-                )
-            return hv.Polygons([{("x", "y"): cnr.squeeze()} for cnr in corners])
-
-    def _temps(self, anm, ss):
-        """[summary]
-
-        Args:
-            anm ([type]): [description]
-            ss ([type]): [description]
-
-        Returns:
-            [type]: [description]
-        """
-        ims = hv.Image(self.temps.sel(animal=anm, session=ss), ["width", "height"])
-        return ims
-
-    def _temp0(self, anm, ss):
-        """[summary]
-
-        Args:
-            anm ([type]): [description]
-            ss ([type]): [description]
-
-        Returns:
-            [type]: [description]
-        """
-        im0 = hv.Image(
-            self.temps.sel(animal=anm).isel(session=self.on), ["width", "height"]
-        )
-        return im0
-
-    def _re(self, anm, ss):
-        """[summary]
-
-        Args:
-            anm ([type]): [description]
-            ss ([type]): [description]
-
-        Returns:
-            [type]: [description]
-        """
-        re = hv.Image(
-            self.shiftds["temps_shifted"].sel(animal=anm, session=ss),
-            ["width", "height"],
-        )
-        return re
-
-    def _widgets(self):
-        """[summary]
-
-        Returns:
-            [type]: [description]
-        """
-        sel_anm = iwgt.Dropdown(options=self.ls_anm, description="Animal:")
-        sel_ss = iwgt.Dropdown(options=self.ls_ss, description="Session:")
-        bt_mask0 = iwgt.Button(description="Update Template")
-        bt_mask = iwgt.Button(description="Update Target")
-        bt_mask0.on_click(self._save_mask0)
-        bt_mask.on_click(self._save_mask)
-        iwgt.interactive(self.str_sel.event, anm=sel_anm, ss=sel_ss)
-        return iwgt.HBox([sel_anm, sel_ss, bt_mask0, bt_mask])
-
-    def _get_objs(self):
-        """[summary]
-
-        Returns:
-            [type]: [description]
-        """
-        opts = {
-            "plot": {"height": self.hh, "width": self.ww, "colorbar": True},
-            "style": {"cmap": "Viridis"},
-        }
-        im0 = regrid(hv.DynamicMap(self._temp0, streams=[self.str_sel])).opts(**opts)
-        ims = regrid(hv.DynamicMap(self._temps, streams=[self.str_sel])).opts(**opts)
-        re = regrid(hv.DynamicMap(self._re, streams=[self.str_sel])).opts(**opts)
-        return (
-            (im0 * self.box).relabel("Template")
-            + (ims * self.box.clone(link_inputs=False)).relabel("Target")
-            + re.relabel("Shifted Target")
-        )
-
-    def _save_mask0(self, _):
-        """[summary]
-
-        Args:
-            _ ([type]): [description]
-        """
-        print("save mask 0")
-        cur_anm = self.str_sel.anm
-        cur_ss = self.str_sel.ss
-        h0, hd = (
-            self.str_box.data["y0"][-1],
-            np.round(self.str_box.data["y1"][-1] - self.str_box.data["y0"][-1]),
-        )
-        w0, wd = (
-            self.str_box.data["x0"][-1],
-            np.round(self.str_box.data["x1"][-1] - self.str_box.data["x0"][-1]),
-        )
-        self.mask[dict(session=0)].loc[dict(animal=self.str_sel.anm)] = False
-        self.mask[dict(session=0)].loc[
-            dict(
-                animal=self.str_sel.anm,
-                height=slice(h0, h0 + hd),
-                width=slice(w0, w0 + wd),
-            )
-        ] = True
-
-    def _save_mask(self, _):
-        """[summary]
-
-        Args:
-            _ ([type]): [description]
-        """
-        print("entering")
-        cur_anm = self.str_sel.anm
-        cur_ss = self.str_sel.ss
-        h1, hd = (
-            self.str_box.data["y0"][-1],
-            np.round(self.str_box.data["y1"][-1] - self.str_box.data["y0"][-1]),
-        )
-        w1, wd = (
-            self.str_box.data["x0"][-1],
-            np.round(self.str_box.data["x1"][-1] - self.str_box.data["x0"][-1]),
-        )
-        self.mask.loc[dict(animal=self.str_sel.anm, session=self.str_sel.ss)] = False
-        self.mask.loc[
-            dict(
-                animal=self.str_sel.anm,
-                session=self.str_sel.ss,
-                height=slice(h1, h1 + hd),
-                width=slice(w1, w1 + wd),
-            )
-        ] = True
-        temp_src = self.temps.sel(animal=cur_anm).isel(session=0)
-        mask_src = self.mask.sel(animal=cur_anm).isel(session=0)
-        temp_dst = self.temps.sel(animal=cur_anm, session=cur_ss)
-        mask_dst = self.mask.sel(animal=cur_anm, session=cur_ss)
-        temp_src = temp_src.where(mask_src, drop=True)
-        temp_dst = temp_dst.where(mask_dst, drop=True)
-        man_sh_w = (
-            temp_src.coords["width"][0].values - temp_dst.coords["width"][0].values
-        )
-        man_sh_h = (
-            temp_src.coords["height"][0].values - temp_dst.coords["height"][0].values
-        )
-        man_sh = xr.DataArray(
-            [man_sh_w, man_sh_h],
-            coords=dict(shift_dim=["width", "height"]),
-            dims=["shift_dim"],
-        )
-        print("done selection")
-        temp_src_fft = np.fft.fft2(temp_src)
-        temp_dst_fft = np.fft.fft2(temp_dst)
-        cur_sh = match_temp(temp_src_fft, temp_dst_fft, pct_thres=self.pct_thres)
-        cur_sh = xr.DataArray(
-            np.round(cur_sh),
-            coords=dict(shift_dim=list(temp_dst.dims)),
-            dims=["shift_dim"],
-        )
-        cur_sh = cur_sh + man_sh
-        sh_dict = cur_sh.astype(int).to_series().to_dict()
-        print(sh_dict)
-        self.shiftds["temps_shifted"].loc[
-            dict(animal=cur_anm, session=cur_ss)
-        ] = self.temps.sel(animal=cur_anm, session=cur_ss).shift(**sh_dict)
-        self.shiftds["shifts"].loc[dict(animal=cur_anm, session=cur_ss)] = cur_sh
-
-
-=======
->>>>>>> a7d78bf3
 def write_vid_blk(arr, vpath, options):
     """[summary]
 
@@ -1637,7 +952,6 @@
 def write_video(
     arr, vname=None, vpath=".", options={"crf": "18", "preset": "ultrafast"}
 ):
-<<<<<<< HEAD
     """[summary]
 
     Args:
@@ -1649,8 +963,6 @@
     Returns:
         [type]: [description]
     """
-=======
->>>>>>> a7d78bf3
     if not vname:
         vname = "{}.mp4".format(uuid4())
     fname = os.path.join(vpath, vname)
@@ -1675,7 +987,6 @@
     scale="auto",
     options={"crf": "18", "preset": "ultrafast"},
 ):
-<<<<<<< HEAD
     """[summary]
 
     Args:
@@ -1689,8 +1000,6 @@
     Returns:
         [type]: [description]
     """
-=======
->>>>>>> a7d78bf3
     print("generating traces")
     A = minian["A"].compute().transpose("unit_id", "height", "width")
     C = minian["C"].chunk(dict(unit_id=-1)).transpose("frame", "unit_id")
@@ -2243,105 +1552,6 @@
     ).cols(1)
 
 
-<<<<<<< HEAD
-def roi_draw(im):
-    """[summary]
-
-    Args:
-        im ([type]): [description]
-
-    Returns:
-        [type]: [description]
-    """
-    h, w = im.sizes["height"], im.sizes["width"]
-    opts_im = {"plot": {"height": h, "width": w}, "style": {"cmap": "Viridis"}}
-    opts_box = {"style": {"fill_alpha": 0.3, "line_color": "white"}}
-    hv_im = regrid(hv.Image(im, kdims=["width", "height"])).opts(**opts_im)
-    hv_box = hv.Polygons([]).opts(**opts_box)
-    str_box = BoxEdit(source=hv_box)
-    return hv_im * hv_box, str_box
-
-
-def flatten(l):
-    """[summary]
-
-    Args:
-        l ([type]): [description]
-
-    Yields:
-        [type]: [description]
-    """
-    for el in l:
-        if isinstance(el, collections.Iterable) and not isinstance(el, basestring):
-            for sub in flatten(el):
-                yield sub
-        else:
-            yield el
-
-
-def _get_figures_core(objs):
-    """[summary]
-
-    Args:
-        objs ([type]): [description]
-
-    Returns:
-        [type]: [description]
-    """
-    if isinstance(objs, list):
-        objs = [_get_figures_core(plot) for plot in objs]
-    elif isinstance(objs, (models.Column, models.Row)):
-        objs = [
-            _get_figures_core(child)
-            for child in objs.children
-            if not isinstance(child, (models.ToolbarBox, models.WidgetBox))
-        ]
-    return objs
-
-
-def _get_figures(objs):
-    """[summary]
-
-    Args:
-        objs ([type]): [description]
-
-    Returns:
-        [type]: [description]
-    """
-    try:
-        return list(flatten(_get_figures_core(objs)))
-    except TypeError:
-        return [_get_figures_core(objs)]
-
-
-def _save_to_svg(hv_obj, save):
-    """[summary]
-
-    Args:
-        hv_obj ([type]): [description]
-        save ([type]): [description]
-    """
-    bokeh_obj = hv.renderer("bokeh").get_plot(hv_obj).state
-    figures = _get_figures(bokeh_obj)
-    for i, figure in enumerate(figures):
-        figure.output_backend = "svg"
-
-        if len(figures) != 1:
-            if not os.path.exists(save):
-                os.makedirs(save)
-            tidied_title = figure.title.text
-            save_fp = os.path.join(save, "{0}_{1}".format(tidied_title, i))
-        else:
-            save_fp = save
-
-        if not save_fp.endswith("svg"):
-            save_fp = "{0}.{1}".format(save_fp, "svg")
-
-        export_svgs(figure, save_fp)
-
-
-=======
->>>>>>> a7d78bf3
 def NNsort(cents):
     """[summary]
 
