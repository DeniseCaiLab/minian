import functools as fct
import itertools as itt
import os
from collections import OrderedDict
from uuid import uuid4

import colorcet as cc
import cv2
import dask
import dask.array as da
import ffmpeg
import holoviews as hv
import numpy as np
import pandas as pd
import panel as pn
import param
import skvideo.io
import xarray as xr
from bokeh.palettes import Category10_10, Viridis256
from dask.diagnostics import ProgressBar
from datashader import count_cat
from holoviews.operation.datashader import datashade, dynspread
from holoviews.streams import (
    BoxEdit,
    DoubleTap,
    Pipe,
    RangeXY,
    Selection1D,
    Stream,
    Tap,
)
from holoviews.util import Dynamic
from matplotlib import cm
from panel import widgets as pnwgt
from scipy import linalg
from scipy.ndimage.measurements import center_of_mass
from scipy.spatial import cKDTree

from .cnmf import compute_AtC
from .motion_correction import apply_shifts
from .utilities import rechunk_like


class VArrayViewer:
    """
<<<<<<< HEAD
    This function creates an interactive figure where the data array is displayed as a movie. In the interactive figure, the user can draw an arbitrary box in the field of view and record this box as a mask using the "save mask" button 
=======
    This function creates an interactive figure where the data array is displayed as a movie. In the interactive figure, the user can draw an arbitrary box in the field of view and record this box as a mask using the "save mask" button
>>>>>>> ad5cdf7b
        Args:
            varr (xarray.DataArray): xarray.DataArray a labeled 3-d array representation of the videos with dimensions: frame, height and width.
            framerate (int, optional): Acquisition frame rate. Defaults to 30.
            rerange (dict, optional): the range by which the array will be color-mapped. Useful if the movie is visually too dim. Defaults to None. which would use the full range of the array.
            summary (list, optional): [operation to perform on the data]. Defaults to ["mean"].
            meta_dims (list, optional): List of metadata dimensions that defines each array if a list of arrays is passed in as `varr`. Defaults to None.
            datashading (bool, optional): Use datashading yes or no. Defaults to True (yes).
            layout (bool, optional): If set the output image will be boxed. Defaults to False.

        Raises:
            NotImplementedError
    """

    def __init__(
        self,
        varr,
        framerate=30,
        rerange=None,
        summary=["mean"],
        meta_dims=None,
        datashading=True,
        layout=False,
    ):
        if isinstance(varr, list):
            for iv, v in enumerate(varr):
                varr[iv] = v.assign_coords(data_var=v.name)
            self.ds = xr.concat(varr, dim="data_var")
            meta_dims = ["data_var"]
        elif isinstance(varr, xr.DataArray):
            self.ds = varr.to_dataset()
        elif isinstance(varr, xr.Dataset):
            self.ds = varr
        else:
            raise NotImplementedError(
                "video array of type {} not supported".format(type(varr))
            )
        try:
            self.meta_dicts = OrderedDict(
                [(d, list(self.ds.coords[d].values)) for d in meta_dims]
            )
            self.cur_metas = OrderedDict(
                [(d, v[0]) for d, v in self.meta_dicts.items()]
            )
        except TypeError:
            self.meta_dicts = dict()
            self.cur_metas = dict()
        self._datashade = datashading
        self._layout = layout
        self.framerate = framerate
        self._f = self.ds.coords["frame"].values
        self._h = self.ds.sizes["height"]
        self._w = self.ds.sizes["width"]
        self.mask = dict()
        self.rerange = rerange
        CStream = Stream.define(
            "CStream",
            f=param.Integer(
                default=int(self._f.min()), bounds=(self._f.min(), self._f.max())
            ),
        )
        self.strm_f = CStream()
        self.str_box = BoxEdit()
        self.widgets = self._widgets()
        if type(summary) is list:
            summ_all = {
                "mean": self.ds.mean(["height", "width"]),
                "max": self.ds.max(["height", "width"]),
                "min": self.ds.min(["height", "width"]),
                "diff": self.ds.diff("frame").mean(["height", "width"]),
            }
            try:
                summ = {k: summ_all[k] for k in summary}
            except KeyError:
                print("{} Not understood for specifying summary".format(summary))
            if summ:
                print("computing summary")
                sum_list = []
                for k, v in summ.items():
                    sum_list.append(v.compute().assign_coords(sum_var=k))
                summary = xr.concat(sum_list, dim="sum_var")
        self.summary = summary
        if layout:
            self.ds_sub = self.ds
            self.sum_sub = self.summary
        else:
            self.ds_sub = self.ds.sel(**self.cur_metas)
            try:
                self.sum_sub = self.summary.sel(**self.cur_metas)
            except AttributeError:
                self.sum_sub = self.summary
        self.pnplot = pn.panel(self.get_hvobj())

    def get_hvobj(self):

        def get_im_ovly(meta):
            def img(f, ds):
                return hv.Image(ds.sel(frame=f).compute(), kdims=["width", "height"])

            try:
                curds = self.ds_sub.sel(**meta).rename("_".join(meta.values()))
            except ValueError:
                curds = self.ds_sub
            fim = fct.partial(img, ds=curds)
            im = hv.DynamicMap(fim, streams=[self.strm_f]).opts(
                frame_width=500, aspect=self._w / self._h, cmap="Viridis"
            )
            if self.rerange:
                im = im.redim.range(**{vname: self.rerange})
            self.xyrange = RangeXY(source=im).rename(x_range="w", y_range="h")
            if not self._layout:
                hv_box = hv.Polygons([]).opts(
                    style={"fill_alpha": 0.3, "line_color": "white"}
                )
                self.str_box = BoxEdit(source=hv_box)
                im_ovly = im * hv_box
            else:
                im_ovly = im

            def hist(f, w, h, ds):
                if w and h:
                    cur_im = hv.Image(
                        ds.sel(frame=f).compute(), kdims=["width", "height"]
                    ).select(height=h, width=w)
                else:
                    cur_im = hv.Image(
                        ds.sel(frame=f).compute(), kdims=["width", "height"]
                    )
                return hv.operation.histogram(cur_im, num_bins=50).opts(
                    xlabel="fluorescence", ylabel="freq"
                )

            fhist = fct.partial(hist, ds=curds)
            his = hv.DynamicMap(fhist, streams=[self.strm_f, self.xyrange]).opts(
                frame_height=int(500 * self._h / self._w), width=150, cmap="Viridis"
            )
            im_ovly = (im_ovly << his).map(lambda p: p.opts(style=dict(cmap="Viridis")))
            return im_ovly

        if self._layout and self.meta_dicts:
            im_dict = OrderedDict()
            for meta in itt.product(*list(self.meta_dicts.values())):
                mdict = {k: v for k, v in zip(list(self.meta_dicts.keys()), meta)}
                im_dict[meta] = get_im_ovly(mdict)
            ims = hv.NdLayout(im_dict, kdims=list(self.meta_dicts.keys()))
        else:
            ims = get_im_ovly(self.cur_metas)
        if self.summary is not None:
            hvsum = (
                hv.Dataset(self.sum_sub)
                .to(hv.Curve, kdims=["frame"])
                .overlay("sum_var")
            )
            if self._datashade:
                hvsum = datashade_ndcurve(hvsum, kdim="sum_var")
            try:
                hvsum = hvsum.layout(list(self.meta_dicts.keys()))
            except:
                pass
            vl = hv.DynamicMap(lambda f: hv.VLine(f), streams=[self.strm_f]).opts(
                style=dict(color="red")
            )
            summ = (hvsum * vl).map(
                lambda p: p.opts(frame_width=500, aspect=3), [hv.RGB, hv.Curve]
            )
        else:
            summ = hv.Div("")
        hvobj = (ims + summ).cols(1)
        return hvobj

    def show(self):
        """
        Refreshes viewer content with the new frame

        Returns:
            panel.layout.Column
        """
        return pn.layout.Column(self.widgets, self.pnplot)

    def _widgets(self):
        w_play = pnwgt.Player(
            length=len(self._f), interval=10, value=0, width=650, height=90
        )

        def play(f):
            if not f.old == f.new:
                self.strm_f.event(f=int(self._f[f.new]))

        w_play.param.watch(play, "value")
        w_box = pnwgt.Button(
            name="Update Mask", button_type="primary", width=100, height=30
        )
        w_box.param.watch(self._update_box, "clicks")
        if not self._layout:
            wgt_meta = {
                d: pnwgt.Select(name=d, options=v, height=45, width=120)
                for d, v in self.meta_dicts.items()
            }

            def make_update_func(meta_name):
                def _update(x):
                    self.cur_metas[meta_name] = x.new
                    self._update_subs()

                return _update

            for d, wgt in wgt_meta.items():
                cur_update = make_update_func(d)
                wgt.param.watch(cur_update, "value")
            wgts = pn.layout.WidgetBox(w_box, w_play, *list(wgt_meta.values()))
        else:
            wgts = pn.layout.WidgetBox(w_box, w_play)
        return wgts

    def _update_subs(self):
        self.ds_sub = self.ds.sel(**self.cur_metas)
        if self.sum_sub is not None:
            self.sum_sub = self.summary.sel(**self.cur_metas)
        self.pnplot.objects[0].object = self.get_hvobj()

    def _update_box(self, click):
        box = self.str_box.data
        self.mask.update(
            {
                tuple(self.cur_metas.values()): {
                    "height": slice(box["y0"][0], box["y1"][0]),
                    "width": slice(box["x0"][0], box["x1"][0]),
                }
            }
        )


class CNMFViewer:
    """
    This class creates a figure to visualize the results of the CNMF

    Args:
        minian (string, optional): folder under which the actual code of minian (.py files) reside. Defaults to None.
        A (xarray.DataArray, optional): spatial footprint of each unit. Defaults to None.
        C (xarray.DataArray, optional): temporal activity of a unit, i.e. neuron. Defaults to None.
        S (xarray.DataArray, optional): . Defaults to None.
        org (xarray.DataArray, optional): raw video after pre-processing and motion correction. Defaults to None.
        sortNN (bool, optional): whether to sort cells based on nearest neighbor, so that cells that are spatially together will likely be displayed together. Defaults to True.
    """

    def __init__(self, minian=None, A=None, C=None, S=None, org=None, sortNN=True):
        self._A = A if A is not None else minian["A"]
        self._C = C if C is not None else minian["C"]
        self._S = S if S is not None else minian["S"]
        self._org = org if org is not None else minian["org"]
        try:
            self.unit_labels = minian["unit_labels"].compute()
        except:
            self.unit_labels = xr.DataArray(
                self._A["unit_id"].values.copy(),
                dims=self._A["unit_id"].dims,
                coords=self._A["unit_id"].coords,
            ).rename("unit_labels")
        self._C_norm = xr.apply_ufunc(
            normalize,
            self._C.chunk(dict(frame=-1, unit_id="auto")),
            input_core_dims=[["frame"]],
            output_core_dims=[["frame"]],
            vectorize=True,
            dask="parallelized",
            output_dtypes=[self._C.dtype],
        )
        self._S_norm = xr.apply_ufunc(
            normalize,
            self._S.chunk(dict(frame=-1, unit_id="auto")),
            input_core_dims=[["frame"]],
            output_core_dims=[["frame"]],
            vectorize=True,
            dask="parallelized",
            output_dtypes=[self._C.dtype],
        )
        self.cents = centroid(self._A, verbose=True)
        print("computing sum projection")
        with ProgressBar():
            self.Asum = self._A.sum("unit_id").compute()
        self._NNsort = sortNN
        self._normalize = False
        self._useAC = True
        self._showC = True
        self._showS = True
        meta_dims = list(set(self._org.dims) - {"frame", "height", "width"})
        self.meta_dicts = {d: list(self._org.coords[d].values) for d in meta_dims}
        self.metas = {d: v[0] for d, v in self.meta_dicts.items()}
        if self._NNsort:
            try:
                self.cents["NNord"] = self.cents.groupby(
                    meta_dims, group_keys=False
                ).apply(NNsort)
            except ValueError:
                self.cents["NNord"] = NNsort(self.cents)
            NNcoords = self.cents.set_index(meta_dims + ["unit_id"])[
                "NNord"
            ].to_xarray()
            self._A = self._A.assign_coords(NNord=NNcoords)
            self._C = self._C.assign_coords(NNord=NNcoords)
            self._S = self._S.assign_coords(NNord=NNcoords)
            self._C_norm = self._C_norm.assign_coords(NNord=NNcoords)
            self._S_norm = self._S_norm.assign_coords(NNord=NNcoords)
        self.update_subs()
        self.strm_f = DoubleTap(rename=dict(x="f"))
        self.strm_f.add_subscriber(self.callback_f)
        self.strm_uid = Selection1D()
        self.strm_uid.add_subscriber(self.callback_uid)
        Stream_usub = Stream.define("Stream_usub", usub=param.List())
        self.strm_usub = Stream_usub()
        self.strm_usub.add_subscriber(self.callback_usub)
        self.usub_sel = self.strm_usub.usub
        self._AC = self._org.sel(**self.metas)
        self._mov = self._org.sel(**self.metas)
        self.pipAC = Pipe([])
        self.pipmov = Pipe([])
        self.pipusub = Pipe([])
        self.wgt_meta = self._meta_wgt()
        self.wgt_spatial_all = self._spatial_all_wgt()
        self.spatial_all = self._spatial_all()
        self.temp_comp_sub = self._temp_comp_sub(self._u[:5])
        self.wgt_man = self._man_wgt()
        self.wgt_temp_comp = self._temp_comp_wgt()

    def update_subs(self):
        self.A_sub = self._A.sel(**self.metas)
        self.C_sub = self._C.sel(**self.metas)
        self.S_sub = self._S.sel(**self.metas)
        self.org_sub = self._org.sel(**self.metas)
        self.C_norm_sub = self._C_norm.sel(**self.metas)
        self.S_norm_sub = self._S_norm.sel(**self.metas)
        if self._NNsort:
            self.A_sub = self.A_sub.sortby("NNord")
            self.C_sub = self.C_sub.sortby("NNord")
            self.S_sub = self.S_sub.sortby("NNord")
            self.C_norm_sub = self.C_norm_sub.sortby("NNord")
            self.S_norm_sub = self.S_norm_sub.sortby("NNord")
        self._h = (
            self.A_sub.isel(unit_id=0)
            .dropna("height", how="all")
            .coords["height"]
            .values
        )
        self._w = (
            self.A_sub.isel(unit_id=0).dropna("width", how="all").coords["width"].values
        )
        self._f = self.C_sub.isel(unit_id=0).dropna("frame").coords["frame"].values
        self._u = self.C_sub.isel(frame=0).dropna("unit_id").coords["unit_id"].values
        if self.meta_dicts:
            sub = pd.concat(
                [self.cents[d] == v for d, v in self.metas.items()], axis="columns"
            ).all(axis="columns")
            self.cents_sub = self.cents[sub]
        else:
            self.cents_sub = self.cents

    def compute_subs(self, clicks=None):
        self.A_sub = self.A_sub.compute()
        self.C_sub = self.C_sub.compute()
        self.S_sub = self.S_sub.compute()
        self.org_sub = self.org_sub.compute()
        self.C_norm_sub = self.C_norm_sub.compute()
        self.S_norm_sub = self.S_norm_sub.compute()

    def update_all(self, clicks=None):
        self.update_subs()
        self.strm_uid.event(index=[])
        self.strm_f.event(x=0)
        self.update_spatial_all()

    def callback_uid(self, index=None):
        self.update_temp()
        self.update_AC()
        self.update_usub_lab()

    def callback_f(self, f, y):
        if len(self._AC) > 0 and len(self._mov) > 0:
            fidx = np.abs(self._f - f).argmin()
            f = self._f[fidx]
            if self._useAC:
                AC = self._AC.sel(frame=f)
            else:
                AC = self._AC
            mov = self._mov.sel(frame=f)
            self.pipAC.send(AC)
            self.pipmov.send(mov)
            try:
                self.wgt_temp_comp[1].value = int(fidx)
            except AttributeError:
                pass
        else:
            self.pipAC.send([])
            self.pipmov.send([])

    def callback_usub(self, usub=None):
        self.update_temp_comp_sub(usub)
        self.update_AC(usub)
        self.update_usub_lab(usub)

    def _meta_wgt(self):
        wgt_meta = {
            d: pnwgt.Select(name=d, options=v, height=45, width=120)
            for d, v in self.meta_dicts.items()
        }

        def make_update_func(meta_name):
            def _update(x):
                self.metas[meta_name] = x.new
                self.update_subs()

            return _update

        for d, wgt in wgt_meta.items():
            cur_update = make_update_func(d)
            wgt.param.watch(cur_update, "value")
        wgt_update = pnwgt.Button(
            name="Refresh", button_type="primary", height=30, width=120
        )
        wgt_update.param.watch(self.update_all, "clicks")
        wgt_load = pnwgt.Button(
            name="Load Data", button_type="danger", height=30, width=120
        )
        wgt_load.param.watch(self.compute_subs, "clicks")
        return pn.layout.WidgetBox(
            *(list(wgt_meta.values()) + [wgt_update, wgt_load]), width=150
        )

    def show(self):
        return pn.layout.Column(
            self.spatial_all,
            pn.layout.Row(
                pn.layout.Column(
                    pn.layout.Row(self.wgt_meta, self.wgt_spatial_all),
                    self.wgt_temp_comp,
                ),
                self.temp_comp_sub,
                self.wgt_man,
            ),
        )

    def _temp_comp_sub(self, usub=None):
        if usub is None:
            usub = self.strm_usub.usub
        if self._normalize:
            C, S = self.C_norm_sub, self.S_norm_sub
        else:
            C, S = self.C_sub, self.S_sub
        cur_temp = dict()
        if self._showC:
            cur_temp["C"] = hv.Dataset(
                C.sel(unit_id=usub)
                .compute()
                .rename("Intensity (A. U.)")
                .dropna("frame", how="all")
            ).to(hv.Curve, "frame")
        if self._showS:
            cur_temp["S"] = hv.Dataset(
                S.sel(unit_id=usub)
                .compute()
                .rename("Intensity (A. U.)")
                .dropna("frame", how="all")
            ).to(hv.Curve, "frame")
        cur_vl = hv.DynamicMap(
            lambda f, y: hv.VLine(f) if f else hv.VLine(0), streams=[self.strm_f]
        ).opts(style=dict(color="red"))
        cur_cv = hv.Curve([], kdims=["frame"], vdims=["Internsity (A.U.)"])
        self.strm_f.source = cur_cv
        h_cv = len(self._w) // 8
        w_cv = len(self._w) * 2
        temp_comp = (
            cur_cv
            * datashade_ndcurve(
                hv.HoloMap(cur_temp, "trace")
                .collate()
                .overlay("trace")
                .grid("unit_id")
                .add_dimension("time", 0, 0),
                "trace",
            )
            .opts(plot=dict(shared_xaxis=True))
            .map(
                lambda p: p.opts(plot=dict(frame_height=h_cv, frame_width=w_cv)), hv.RGB
            )
            * cur_vl
        )
        temp_comp[temp_comp.keys()[0]] = temp_comp[temp_comp.keys()[0]].opts(
            plot=dict(height=h_cv + 75)
        )
        return pn.panel(temp_comp)

    def update_temp_comp_sub(self, usub=None):
        self.temp_comp_sub.object = self._temp_comp_sub(usub).object
        self.wgt_man.objects = self._man_wgt().objects

    def update_norm(self, norm):
        self._normalize = norm.new
        self.update_temp_comp_sub()

    def _temp_comp_wgt(self):
        if self.strm_uid.index:
            cur_idxs = self.strm_uid.index
        else:
            cur_idxs = self._u
        ntabs = np.ceil(len(cur_idxs) / 5)
        sub_idxs = np.array_split(cur_idxs, ntabs)
        idxs_dict = OrderedDict(
            [("group{}".format(i), g.tolist()) for i, g in enumerate(sub_idxs)]
        )
        def_idxs = list(idxs_dict.values())[0]
        wgt_grp = pnwgt.Select(
            name="", options=idxs_dict, width=120, height=30, value=def_idxs
        )

        def update_usub(usub):
            self.usub_sel = []
            self.strm_usub.event(usub=usub.new)

        wgt_grp.param.watch(update_usub, "value")
        wgt_grp.value = def_idxs
        self.strm_usub.event(usub=def_idxs)
        wgt_grp_prv = pnwgt.Button(
            name="Previous Group", width=120, height=30, button_type="primary"
        )

        def prv(clicks):
            cur_val = wgt_grp.value
            ig = list(idxs_dict.values()).index(cur_val)
            try:
                prv_val = idxs_dict[list(idxs_dict.keys())[ig - 1]]
                wgt_grp.value = prv_val
            except:
                pass

        wgt_grp_prv.param.watch(prv, "clicks")
        wgt_grp_nxt = pnwgt.Button(
            name="Next Group", width=120, height=30, button_type="primary"
        )

        def nxt(clicks):
            cur_val = wgt_grp.value
            ig = list(idxs_dict.values()).index(cur_val)
            try:
                nxt_val = idxs_dict[list(idxs_dict.keys())[ig + 1]]
                wgt_grp.value = nxt_val
            except:
                pass

        wgt_grp_nxt.param.watch(nxt, "clicks")
        wgt_norm = pnwgt.Checkbox(
            name="Normalize", value=self._normalize, width=120, height=10
        )
        wgt_norm.param.watch(self.update_norm, "value")
        wgt_showC = pnwgt.Checkbox(
            name="ShowC", value=self._showC, width=120, height=10
        )

        def callback_showC(val):
            self._showC = val.new
            self.update_temp_comp_sub()

        wgt_showC.param.watch(callback_showC, "value")
        wgt_showS = pnwgt.Checkbox(
            name="ShowS", value=self._showS, width=120, height=10
        )

        def callback_showS(val):
            self._showS = val.new
            self.update_temp_comp_sub()

        wgt_showS.param.watch(callback_showS, "value")
        wgt_play = pnwgt.Player(length=len(self._f), interval=10, value=0, width=280)

        def play(f):
            if not f.old == f.new:
                self.strm_f.event(x=self._f[f.new])

        wgt_play.param.watch(play, "value")
        wgt_groups = pn.layout.Row(
            pn.layout.WidgetBox(wgt_norm, wgt_showC, wgt_showS, wgt_grp, width=150),
            pn.layout.WidgetBox(wgt_grp_prv, wgt_grp_nxt, width=150),
        )
        return pn.layout.Column(wgt_groups, wgt_play)

    def _man_wgt(self):
        usub = self.strm_usub.usub
        usub.sort()
        usub.reverse()
        ulabs = self.unit_labels.sel(unit_id=usub).values
        wgt_sel = {
            uid: pnwgt.Select(
                name="Unit Label",
                options=usub + [-1] + ulabs.tolist(),
                value=ulb,
                height=50,
                width=100,
            )
            for uid, ulb in zip(usub, ulabs)
        }

        def callback_ulab(value, uid):
            self.unit_labels.loc[uid] = value.new

        for uid, sel in wgt_sel.items():
            cb = fct.partial(callback_ulab, uid=uid)
            sel.param.watch(cb, "value")
        wgt_check = {
            uid: pnwgt.Checkbox(
                name="Unit ID: {}".format(uid), value=False, height=50, width=100
            )
            for uid in usub
        }

        def callback_chk(val, uid):
            if not val.old == val.new:
                if val.new:
                    self.usub_sel.append(uid)
                else:
                    self.usub_sel.remove(uid)

        for uid, chk in wgt_check.items():
            cb = fct.partial(callback_chk, uid=uid)
            chk.param.watch(cb, "value")
        wgt_discard = pnwgt.Button(
            name="Discard Selected", button_type="primary", width=200
        )

        def callback_discard(clicks):
            for uid in self.usub_sel:
                wgt_sel[uid].value = -1

        wgt_discard.param.watch(callback_discard, "clicks")
        wgt_merge = pnwgt.Button(
            name="Merge Selected", button_type="primary", width=200
        )

        def callback_merge(clicks):
            for uid in self.usub_sel:
                wgt_sel[uid].value = self.usub_sel[0]

        wgt_merge.param.watch(callback_merge, "clicks")
        return pn.layout.Column(
            pn.layout.WidgetBox(wgt_discard, wgt_merge, width=200),
            pn.layout.Row(
                pn.layout.WidgetBox(*wgt_check.values(), width=100),
                pn.layout.WidgetBox(*wgt_sel.values(), width=100),
            ),
        )

    def update_temp_comp_wgt(self):
        self.wgt_temp_comp.objects = self._temp_comp_wgt().objects

    def update_temp(self):
        self.update_temp_comp_wgt()

    def update_AC(self, usub=None):
        if usub is None:
            usub = self.strm_usub.usub
        if usub:
            if self._useAC:
                umask = (self.A_sub.sel(unit_id=usub) > 0).any("unit_id")
                A_sub = self.A_sub.sel(unit_id=usub).where(umask, drop=True).fillna(0)
                C_sub = self.C_sub.sel(unit_id=usub)
                AC = xr.apply_ufunc(
                    da.dot,
                    A_sub,
                    C_sub,
                    input_core_dims=[
                        ["height", "width", "unit_id"],
                        ["unit_id", "frame"],
                    ],
                    output_core_dims=[["height", "width", "frame"]],
                    dask="allowed",
                )
                self._AC = AC.compute()
                wndh, wndw = AC.coords["height"].values, AC.coords["width"].values
                window = self.A_sub.sel(
                    height=slice(wndh.min(), wndh.max()),
                    width=slice(wndw.min(), wndw.max()),
                )
                self._AC = self._AC.reindex_like(window).fillna(0)
                self._mov = (self.org_sub.reindex_like(window)).compute()
            else:
                self._AC = self.A_sub.sel(unit_id=usub).sum("unit_id")
                self._mov = self.org_sub
            self.strm_f.event(x=0)
        else:
            self._AC = xr.DataArray([])
            self._mov = xr.DataArray([])
            self.strm_f.event(x=0)

    def update_usub_lab(self, usub=None):
        if usub is None:
            usub = self.strm_usub.usub
        if usub:
            self.pipusub.send(self.cents_sub[self.cents_sub["unit_id"].isin(usub)])
        else:
            self.pipusub.send([])

    def _spatial_all_wgt(self):
        wgt_useAC = pnwgt.Checkbox(
            name="UseAC", value=self._useAC, width=120, height=15
        )

        def callback_useAC(val):
            self._useAC = val.new
            self.update_AC()

        wgt_useAC.param.watch(callback_useAC, "value")
        return pn.layout.WidgetBox(wgt_useAC, width=150)

    def _spatial_all(self):
        metas = self.metas
        Asum = hv.Image(self.Asum.sel(**metas), ["width", "height"]).opts(
            plot=dict(frame_height=len(self._h), frame_width=len(self._w)),
            style=dict(cmap="Viridis"),
        )
        cents = (
            hv.Dataset(
                self.cents_sub.drop(list(self.meta_dicts.keys()), axis="columns"),
                kdims=["width", "height", "unit_id"],
            )
            .to(hv.Points, ["width", "height"])
            .opts(
                style=dict(
                    alpha=0.1,
                    line_alpha=0,
                    size=5,
                    nonselection_alpha=0.1,
                    selection_alpha=0.9,
                )
            )
            .collate()
            .overlay("unit_id")
            .opts(plot=dict(tools=["hover", "box_select"]))
        )
        self.strm_uid.source = cents
        fim = fct.partial(hv.Image, kdims=["width", "height"])
        AC = hv.DynamicMap(fim, streams=[self.pipAC]).opts(
            plot=dict(frame_height=len(self._h), frame_width=len(self._w)),
            style=dict(cmap="Viridis"),
        )
        mov = hv.DynamicMap(fim, streams=[self.pipmov]).opts(
            plot=dict(frame_height=len(self._h), frame_width=len(self._w)),
            style=dict(cmap="Viridis"),
        )
        lab = fct.partial(hv.Labels, kdims=["width", "height"], vdims=["unit_id"])
        ulab = hv.DynamicMap(lab, streams=[self.pipusub]).opts(
            style=dict(text_color="red")
        )
        return pn.panel(Asum * cents + AC * ulab + mov)

    def update_spatial_all(self):
        self.spatial_all.objects = self._spatial_all().objects


class AlignViewer:
    def __init__(self, minian_ds, cents, mappings, shiftds, brt_offset=0) -> None:
        # init
        self.minian_ds = minian_ds
        self.cents = cents
        self.mappings = mappings
        self.shiftds = shiftds
        self.brt_offset = brt_offset
        A = self.minian_ds["A"].chunk(
            {
                "animal": 1,
                "session": "auto",
                "height": -1,
                "width": -1,
                "unit_id": "auto",
            }
        )
        self.shifts = rechunk_like(self.shiftds["shifts"], A)
        self.Ash = apply_shifts(A, self.shifts, fill=0)
        # option widgets
        self.erode = 3
        wgt_er = pnwgt.Select(name="erode", options=np.arange(0, 20).tolist(), value=3)
        wgt_er.param.watch(self.cb_update_erd, "value")
        self.show_ma = True
        wgt_ma = pnwgt.Checkbox(name="show matched", value=True)
        wgt_ma.param.watch(self.cb_showma, "value")
        self.show_uma = True
        wgt_uma = pnwgt.Checkbox(name="show unmatched", value=True)
        wgt_uma.param.watch(self.cb_showuma, "value")
        self.wgt_opt = pn.layout.WidgetBox(wgt_er, wgt_ma, wgt_uma)
        self.processA()
        # handling meta
        self.meta_dict = {
            col: c.unique().tolist() for col, c in mappings["meta"].iteritems()
        }
        self.meta = {d: v[0] for d, v in self.meta_dict.items()}
        wgt_meta = [
            pnwgt.Select(name=dim, options=vals) for dim, vals in self.meta_dict.items()
        ]
        for w in wgt_meta:
            w.param.watch(lambda v, n=w.name: self.cb_update_meta(n, v), "value")
        self.wgt_meta = pn.layout.WidgetBox(*wgt_meta)
        self.update_meta()
        # sessionRGB
        sess = list(mappings["session"].columns)
        self.sess_rgb = {"r": sess[0], "g": sess[0], "b": sess[0]}
        wgt_sess = {
            c: pnwgt.Select(name="session{}".format(c.upper()), options=sess)
            for c in ["r", "g", "b"]
        }
        for wname, w in wgt_sess.items():
            w.param.watch(lambda v, n=wname: self.cb_update_rgb(n, v), "value")
        self.wgt_rgb = pn.layout.WidgetBox(*list(wgt_sess.values()))
        self.plot = self.update_plot()

    def processA(self):
        A = self.Ash
        if self.erode >= 3:
            A = xr.apply_ufunc(
                cv2.erode,
                A,
                input_core_dims=[["height", "width"]],
                output_core_dims=[["height", "width"]],
                vectorize=True,
                dask="parallelized",
                kwargs={"kernel": np.ones((self.erode, self.erode))},
                output_dtypes=[float],
            )
        self.dataA = xr.apply_ufunc(
            norm,
            A,
            input_core_dims=[["height", "width"]],
            output_core_dims=[["height", "width"]],
            vectorize=True,
            dask="parallelized",
            output_dtypes=[float],
        )

    def update_plot(self):
        Adict = {
            c: self.curA.sel(session=self.sess_rgb[c])
            .dropna("unit_id", how="all")
            .compute()
            for c in self.sess_rgb.keys()
        }
        map_sub = self.curmap["session"][list(self.sess_rgb.values())].dropna(how="all")
        map_sub = map_sub.loc[:, ~map_sub.columns.duplicated()]
        ma_mask = map_sub.notnull().all(axis="columns")
        imdict = {
            c: np.zeros((A.sizes["height"], A.sizes["width"])) for c, A in Adict.items()
        }
        if self.show_ma:
            ma_map = map_sub.loc[ma_mask]
            for c, im in imdict.items():
                uids = ma_map[self.sess_rgb[c]].values
                imdict[c] = im + Adict[c].sel(unit_id=uids).sum("unit_id").compute()
        if self.show_uma:
            uma_map = map_sub.loc[~ma_mask]
            for c, im in imdict.items():
                uids = uma_map[self.sess_rgb[c]].dropna().values
                imdict[c] = im + Adict[c].sel(unit_id=uids).sum("unit_id").compute()
        cmaps = {
            "r": cc.m_linear_kryw_0_100_c71,
            "g": cc.m_linear_green_5_95_c69,
            "b": cc.m_linear_blue_5_95_c73,
        }
        for c, im in imdict.items():
            imdict[c] = cm.ScalarMappable(cmap=cmaps[c]).to_rgba(im)
        im_ovly = xr.DataArray(
            np.clip(imdict["r"] + imdict["g"] + imdict["b"] + self.brt_offset, 0, 1),
            dims=["height", "width", "rgb"],
            coords={
                "height": self.curA.coords["height"].values,
                "width": self.curA.coords["width"].values,
            },
        )
        im_opts = {
            "frame_height": self.curA.sizes["height"],
            "frame_width": self.curA.sizes["width"],
        }
        return pn.panel(hv.RGB(im_ovly, kdims=["width", "height"]).opts(**im_opts))

    def update_meta(self):
        self.curA = self.dataA.sel(**self.meta).persist()
        self.curmap = (
            self.mappings.set_index([("meta", d) for d in self.meta.keys()])
            .loc[tuple(self.meta.values())]
            .reset_index()
        )

    def cb_update_erd(self, val):
        self.erode = val.new
        self.processA()
        self.update_meta()
        self.plot.object = self.update_plot().object

    def cb_update_meta(self, dim, val):
        self.meta[dim] = val.new
        self.update_meta()
        self.plot.object = self.update_plot().object

    def cb_update_rgb(self, ch, ss):
        self.sess_rgb[ch] = ss.new
        self.plot.object = self.update_plot().object

    def cb_showma(self, val):
        self.show_ma = val.new
        self.plot.object = self.update_plot().object

    def cb_showuma(self, val):
        self.show_uma = val.new
        self.plot.object = self.update_plot().object

    def show(self):
        return pn.layout.Row(
            self.plot, pn.layout.Column(self.wgt_meta, self.wgt_rgb, self.wgt_opt)
        )


def write_vid_blk(arr, vpath, options):
    uid = uuid4()
    vname = "{}.mp4".format(uid)
    fpath = os.path.join(vpath, vname)
    if len(arr.shape) == 2:
        arr = np.expand_dims(arr, axis=0)
    writer = skvideo.io.FFmpegWriter(
        fpath, outputdict={"-" + k: v for k, v in options.items()}
    )
    for fm in arr:
        writer.writeFrame(fm)
    writer.close()
    return fpath


def write_video(
    arr, vname=None, vpath=".", norm=True, options={"crf": "18", "preset": "ultrafast"}
):
    """
    This function writes video to disk

    Args:
        arr (xarray.DataArray): data
        vname (str, optional): name of the video. Defaults to None.
        vpath (str, optional): path to the target location. Defaults to ".".
        options (dict, optional): saving options. Defaults to {'crf': '18', 'preset': 'ultrafast'}.

    Returns:
        string: absolute path to the file
    """
    if not vname:
        vname = "{}.mp4".format(uuid4())
    fname = os.path.join(vpath, vname)
    if norm:
        arr = arr.astype(np.float32)
        arr_max = arr.max().compute().values
        arr_min = arr.min().compute().values
        den = arr_max - arr_min
        arr -= arr_min
        arr /= den
        arr *= 255
    arr = arr.clip(0, 255).astype(np.uint8)
    paths = [
        dask.delayed(write_vid_blk)(np.asscalar(a), vpath, options)
        for a in arr.data.to_delayed()
    ]
    paths = dask.compute(paths)[0]
    return concat_video_recursive(paths, vname=fname)


def concat_video_recursive(vlist, vname=None):
    if not len(vlist) > 1:
        return vlist[0]
    if len(vlist) > 256:
        vlist = np.array_split(vlist, 256)
        vlist = [concat_video_recursive(list(v)) for v in vlist]
    vpath = os.path.dirname(vlist[0])
    streams = [ffmpeg.input(p) for p in vlist]
    if vname is None:
        vname = "{}.mp4".format(uuid4())
    fpath = os.path.join(vpath, vname)
    ffmpeg.concat(*streams).output(fpath).run(overwrite_output=True)
    for vp in vlist:
        os.remove(vp)
    return fpath


def generate_videos(
    varr,
    Y,
    A=None,
    C=None,
    AC=None,
    vpath=".",
    vname="minian.mp4",
    options={"crf": "18", "preset": "ultrafast"},
):
    """
    This function outputs a video that can help us quickly visualize the results of the CNMF. The resulting video will have six quadrants: Top Left: spatial footprints of all cells (projection of the sum); Top Middle: if UseAC, shows the dot product of A (spatial footprint) and C (temporal activities) matrix of selected neurons, if UseAC is False shows the spatial footprints of selected neurons (a sum projection); Top Right shows the raw video after pre-processing and motion correction, which is the movie that's fed in as org to CNMFViewer; Bottom Left Controller Panel has several features: Load Data (loads the data into memory), Refresh (refreshes the data when you switch to a new group of units), UseAC check box (controls the option of the top middle panel), Normalize (normalizes the bottom middle trace and spike plot for each unit to itself), ShowC (shows calcium traces for each unit across time in the bottom middle plot), ShowS (shows spikes for each unit across time in the bottom middle plot), Previous and Next Group buttons (allows to go backward/forward to another group of units), Video Play Panel (allows to play the top middle and right panel in real time); Bottom Middle Panel contains plots of units along the time axis; Bottom Right contains a labeling tool for the user to manually exclude unwanted units by labelling them (they will be demarcated with a -1).
    Args:
        minian (xarray.DataArray): input data
        varr (xarray.DataArray): input data
        vpath (str, optional): path to the video. Defaults to ".".
        vname (str, optional): video name. Defaults to "minian.mp4".
        scale (str, optional): scale dimensions. Defaults to "auto".
        options (dict, optional): export options. Defaults to {'crf': '18', 'preset': 'ultrafast'}.

    Returns:
        string: absolute path to the generated video
    """
    if AC is None:
        print("generating traces")
        AC = compute_AtC(A, C)
    Y = Y * 255 / Y.max().compute().values
    AC = AC * 255 / AC.max().compute().values
    res = Y - AC
    print("writing videos")
    path_org = write_video(varr, vpath=vpath, options=options)
    path_Y = write_video(Y, vpath=vpath, norm=False, options=options)
    path_AC = write_video(AC, vpath=vpath, norm=False, options=options)
    path_res = write_video(res, vpath=vpath, norm=False, options=options)
    print("concatenating results")
    str_org = ffmpeg.input(path_org)
    str_Y = ffmpeg.input(path_Y)
    str_AC = ffmpeg.input(path_AC)
    str_res = ffmpeg.input(path_res)
    vtop = ffmpeg.filter([str_org, str_Y], "hstack")
    vbot = ffmpeg.filter([str_res, str_AC], "hstack")
    vid = ffmpeg.filter([vtop, vbot], "vstack")
    fname = os.path.join(vpath, vname)
    vid.output(fname).overwrite_output().run()
    for p in [path_res, path_AC, path_Y, path_org]:
        os.remove(p)
    return fname


def datashade_ndcurve(ovly, kdim=None, spread=False):
    if not kdim:
        kdim = ovly.kdims[0].name
    var = np.unique(ovly.dimension_values(kdim)).tolist()
    color_key = [(v, Category10_10[iv]) for iv, v in enumerate(var)]
    color_pts = hv.NdOverlay(
        {
            k: hv.Points([0, 0], label=str(k)).opts(style=dict(color=v))
            for k, v in color_key
        }
    )
    ds_ovly = datashade(
        ovly,
        aggregator=count_cat(kdim),
        color_key=dict(color_key),
        min_alpha=200,
        normalization="linear",
    )
    if spread:
        ds_ovly = dynspread(ds_ovly)
    return ds_ovly * color_pts


def construct_G(g, T):
    cur_c, cur_r = np.zeros(T), np.zeros(T)
    cur_c[0] = 1
    cur_r[0] = 1
    cur_c[1 : len(g) + 1] = -g
    return linalg.toeplitz(cur_c, cur_r)


def normalize(a):
    return np.interp(a, (np.nanmin(a), np.nanmax(a)), (0, +1))


def norm(a):
    amax = np.nanmax(a)
    amin = np.nanmin(a)
    diff = amax - amin
    if diff > 0:
        return (a - amin) / (amax - amin)
    else:
        return a


def convolve_G(s, g):
    G = construct_G(g, len(s))
    try:
        c = np.linalg.inv(G).dot(s)
    except np.linalg.LinAlgError:
        c = s.copy()
    return c


def construct_pulse_response(g, length=500):
    s = np.zeros(length)
    s[np.arange(0, length, 500)] = 1
    c = convolve_G(s, g)
    return s, c


def centroid(A, verbose=False):
    def rel_cent(im):
        im_nan = np.isnan(im)
        if im_nan.all():
            return np.array([np.nan, np.nan])
        if im_nan.any():
            im = np.nan_to_num(im)
        cent = np.array(center_of_mass(im))
        return cent / im.shape

    gu_rel_cent = da.gufunc(
        rel_cent,
        signature="(h,w)->(d)",
        output_dtypes=float,
        output_sizes=dict(d=2),
        vectorize=True,
    )
    cents = xr.apply_ufunc(
        gu_rel_cent,
        A.chunk(dict(height=-1, width=-1)),
        input_core_dims=[["height", "width"]],
        output_core_dims=[["dim"]],
        dask="allowed",
    ).assign_coords(dim=["height", "width"])
    if verbose:
        print("computing centroids")
        with ProgressBar():
            cents = cents.compute()
    cents_df = (
        cents.rename("cents")
        .to_series()
        .dropna()
        .unstack("dim")
        .rename_axis(None, axis="columns")
        .reset_index()
    )
    h_rg = (A.coords["height"].min().values, A.coords["height"].max().values)
    w_rg = (A.coords["width"].min().values, A.coords["width"].max().values)
    cents_df["height"] = cents_df["height"] * (h_rg[1] - h_rg[0]) + h_rg[0]
    cents_df["width"] = cents_df["width"] * (w_rg[1] - w_rg[0]) + w_rg[0]
    return cents_df


def visualize_preprocess(fm, fn=None, include_org=True, **kwargs):
    """
    This function allows the visualization of preprocessed data

    Args:
        fm (xarray.DataArray): input data
        fn (tuple, optional): the function to apply to each frame (i.e. the function whose parameters needs exploration). Defaults to None.
        include_org (bool, optional): Whether to include the original frame. Defaults to True.

    Returns:
        image
    """
    fh, fw = fm.sizes["height"], fm.sizes["width"]
    asp = fw / fh
    opts_im = {
        "plot": {
            "frame_width": 500,
            "aspect": asp,
            "title": "Image {label} {group} {dimensions}",
        },
        "style": {"cmap": "viridis"},
    }
    opts_cnt = {
        "plot": {
            "frame_width": 500,
            "aspect": asp,
            "title": "Contours {label} {group} {dimensions}",
        },
        "style": {"cmap": "viridis"},
    }

    def _vis(f):
        im = hv.Image(f, kdims=["width", "height"]).opts(**opts_im)
        cnt = hv.operation.contours(im).opts(**opts_cnt)
        return im, cnt

    if fn is not None:
        pkey = kwargs.keys()
        pval = kwargs.values()
        im_dict = dict()
        cnt_dict = dict()
        for params in itt.product(*pval):
            fm_res = fn(fm, **dict(zip(pkey, params)))
            cur_im, cur_cnt = _vis(fm_res)
            cur_im = cur_im.relabel("After")
            cur_cnt = cur_cnt.relabel("After")
            p_str = tuple(
                [str(p) if not isinstance(p, (int, float)) else p for p in params]
            )
            im_dict[p_str] = cur_im
            cnt_dict[p_str] = cur_cnt
        hv_im = Dynamic(hv.HoloMap(im_dict, kdims=list(pkey)).opts(**opts_im))
        hv_cnt = datashade(
            hv.HoloMap(cnt_dict, kdims=list(pkey)), precompute=True, cmap=Viridis256
        ).opts(**opts_cnt)
        if include_org:
            im, cnt = _vis(fm)
            im = im.relabel("Before").opts(**opts_im)
            cnt = (
                datashade(cnt, precompute=True, cmap=Viridis256)
                .relabel("Before")
                .opts(**opts_cnt)
            )
        return (im + cnt + hv_im + hv_cnt).cols(2)
    else:
        im, cnt = _vis(fm)
        im = im.relabel("Before")
        cnt = cnt.relabel("Before")
        return im + cnt


def visualize_seeds(max_proj, seeds, mask=None):
    """
    This function allows the overlay of the seeds’ centroids over the maximum intensity projection

    Args:
        max_proj (array): maximum intensity projection
        seeds (dict): seeds
        mask (array, optional): spatial mask of the Region of Interest. Defaults to None.
        datashade (bool, optional): Use datashading yes o no. Defaults to False (no).

    Returns:
        holoviews.core.overlay.Overlay: visualization object
    """
    h, w = max_proj.sizes["height"], max_proj.sizes["width"]
    asp = w / h
    pt_cmap = {True: "white", False: "red"}
    opts_im = dict(plot=dict(frame_width=600, aspect=asp), style=dict(cmap="Viridis"))
    opts_pts = dict(
        plot=dict(
            frame_width=600,
            aspect=asp,
            size_index="seeds",
            color_index=mask,
            tools=["hover"],
        ),
        style=dict(fill_alpha=0.8, line_alpha=0, cmap=pt_cmap),
    )
    if mask:
        vdims = ["seeds", mask]
    else:
        vdims = ["seeds"]
        opts_pts["style"]["color"] = "white"
    im = hv.Image(max_proj, kdims=["width", "height"])
    pts = hv.Points(seeds, kdims=["width", "height"], vdims=vdims)
    return im.opts(**opts_im) * pts.opts(**opts_pts)


def visualize_gmm_fit(values, gmm, bins):
    """
    This function allows the visualization of the Gaussian mixture model fit

    Args:
        values (array): peak to noise ratio
        gmm (dict): gaussian model fit
        bins (tuple): number of bins

    Returns:
        holoviews.core.overlay.Overlay: visualization object
    """

    def gaussian(x, mu, sig):
        return np.exp(-np.power(x - mu, 2.0) / (2 * np.power(sig, 2.0)))

    hist = np.histogram(values, bins=bins, density=True)
    gss_dict = dict()
    for igss, (mu, sig) in enumerate(zip(gmm.means_, gmm.covariances_)):
        gss = gaussian(hist[1], np.asscalar(mu), np.asscalar(np.sqrt(sig)))
        gss_dict[igss] = hv.Curve((hist[1], gss))
    return (
        hv.Histogram(((hist[0] - hist[0].min()) / np.ptp(hist[0]), hist[1])).opts(
            style=dict(alpha=0.6, fill_color="gray")
        )
        * hv.NdOverlay(gss_dict)
    ).opts(plot=dict(height=350, width=500))


def visualize_spatial_update(A_dict, C_dict, kdims=None, norm=True, datashading=True):
    """
<<<<<<< HEAD
    This function launches the visualizer to explore the parameters of the spatial noise estimation. This step precedes the CNMF and is used to estimate the noise introduced by motion. 
=======
    This function launches the visualizer to explore the parameters of the spatial noise estimation. This step precedes the CNMF and is used to estimate the noise introduced by motion.
>>>>>>> ad5cdf7b

    Args:
        A_dict (dict): input spatial footprints
        C_dict (dict): temporal activity of each unit
        kdims (tuple, optional): dimension of the footprints (e.g. 'width', 'height'). Defaults to None.
        norm (bool, optional): normalization (True/False). Defaults to True.
        datashading (bool, optional): Use datashading yes or no. Defaults to True (yes).

    Returns:
        holoviews.core.layout.Layout
    """
    if not kdims:
        A_dict = dict(dummy=A_dict)
        C_dict = dict(dummy=C_dict)
    hv_pts_dict, hv_A_dict, hv_Ab_dict, hv_C_dict = (dict(), dict(), dict(), dict())
    for key, A in A_dict.items():
        A = A.compute()
        C = C_dict[key]
        if norm:
            C = xr.apply_ufunc(
                normalize,
                C.chunk(dict(frame=-1)),
                input_core_dims=[["frame"]],
                output_core_dims=[["frame"]],
                vectorize=True,
                dask="parallelized",
                output_dtypes=[C.dtype],
            )
        C = C.compute()
        h, w = A.sizes["height"], A.sizes["width"]
        cents_df = centroid(A)
        hv_pts_dict[key] = hv.Points(
            cents_df, kdims=["width", "height"], vdims=["unit_id"]
        ).opts(
            plot=dict(tools=["hover"]), style=dict(fill_alpha=0.2, line_alpha=0, size=8)
        )
        hv_A_dict[key] = hv.Image(
            A.sum("unit_id").rename("A"), kdims=["width", "height"]
        )
        hv_Ab_dict[key] = hv.Image(
            (A > 0).sum("unit_id").rename("A_bin"), kdims=["width", "height"]
        )
        hv_C_dict[key] = hv.Dataset(C.rename("C")).to(hv.Curve, kdims="frame")
    hv_pts = Dynamic(hv.HoloMap(hv_pts_dict, kdims=kdims))
    hv_A = Dynamic(hv.HoloMap(hv_A_dict, kdims=kdims))
    hv_Ab = Dynamic(hv.HoloMap(hv_Ab_dict, kdims=kdims))
    hv_C = (
        hv.HoloMap(hv_C_dict, kdims=kdims)
        .collate()
        .grid("unit_id")
        .add_dimension("time", 0, 0)
    )
    if datashading:
        hv_C = datashade(hv_C)
    else:
        hv_C = Dynamic(hv_C)
    hv_A = hv_A.opts(frame_width=400, aspect=w / h, colorbar=True, cmap="viridis")
    hv_Ab = hv_Ab.opts(frame_width=400, aspect=w / h, colorbar=True, cmap="viridis")
    hv_C = hv_C.map(
        lambda cr: cr.opts(frame_width=500, frame_height=50),
        hv.RGB if datashading else hv.Curve,
    )
    return (
        hv.NdLayout(
            {"pseudo-color": (hv_pts * hv_A), "binary": (hv_pts * hv_Ab)},
            kdims="Spatial Matrix",
        ).cols(1)
        + hv_C.relabel("Temporal Components")
    )


def visualize_temporal_update(
    YA_dict,
    C_dict,
    S_dict,
    g_dict,
    sig_dict,
    A_dict,
    kdims=None,
    norm=True,
    datashading=True,
):
    """This function launches the visualizer for the exploration of the fluorescence time series

    Args:
        YA_dict (dict): spatial footprints
        C_dict (dict): temporal activity of each unit
        S_dict ([type]): [the dictionary containing the resulting `S` from runs with different parameters]
        g_dict ([type]): [description]
        sig_dict ([type]): [description]
        A_dict ([type]): [description]
        kdims (list, optional): [description]. Defaults to None.
        norm (bool, optional): Normalize yes or no. Defaults to True (yes).
        datashading (bool, optional): Use datashading yes or no. Defaults to True (yes).

    Returns:
        holoviews.core.layout.Layout
    """
    inputs = [YA_dict, C_dict, S_dict, sig_dict, g_dict]
    if not kdims:
        inputs = [dict(dummy=i) for i in inputs]
        A_dict = dict(dummy=A_dict)
    input_dict = {k: [i[k] for i in inputs] for k in inputs[0].keys()}
    hv_YA, hv_C, hv_S, hv_sig, hv_C_pul, hv_S_pul, hv_A = [dict() for _ in range(7)]
    for k, ins in input_dict.items():
        if norm:
            ins[:-1] = [
                xr.apply_ufunc(
                    normalize,
                    i.chunk(dict(frame=-1)),
                    input_core_dims=[["frame"]],
                    output_core_dims=[["frame"]],
                    vectorize=True,
                    dask="parallelized",
                    output_dtypes=[i.dtype],
                )
                for i in ins[:-1]
            ]
        ins[:] = [i.compute() for i in ins]
        ya, c, s, sig, g = ins
        f_crd = ya.coords["frame"]
        pul_crd = f_crd.values[:500]
        s_pul, c_pul = xr.apply_ufunc(
            construct_pulse_response,
            g,
            input_core_dims=[["lag"]],
            output_core_dims=[["t"], ["t"]],
            vectorize=True,
            kwargs=dict(length=len(pul_crd)),
            output_sizes=dict(t=len(pul_crd)),
        )
        s_pul, c_pul = (s_pul.assign_coords(t=pul_crd), c_pul.assign_coords(t=pul_crd))
        if norm:
            c_pul = xr.apply_ufunc(
                normalize,
                c_pul.chunk(dict(t=-1)),
                input_core_dims=[["t"]],
                output_core_dims=[["t"]],
                dask="parallelized",
                output_dtypes=[c_pul.dtype],
            ).compute()
        pul_range = (
            f_crd.min(),
            int(np.around(f_crd.min() + (f_crd.max() - f_crd.min()) / 2)),
        )
        hv_S_pul[k], hv_C_pul[k] = [
            (hv.Dataset(tr.rename("Response (A.U.)")).to(hv.Curve, kdims=["t"]))
            for tr in [s_pul, c_pul]
        ]
        hv_YA[k] = hv.Dataset(ya.rename("Intensity (A.U.)")).to(
            hv.Curve, kdims=["frame"]
        )
        if c.sizes["unit_id"] > 0:
            hv_C[k], hv_S[k], hv_sig[k] = [
                (
                    hv.Dataset(tr.rename("Intensity (A.U.)")).to(
                        hv.Curve, kdims=["frame"]
                    )
                )
                for tr in [c, s, sig]
            ]
        hv_A[k] = hv.Dataset(A_dict[k].rename("A")).to(
            hv.Image, kdims=["width", "height"]
        )
        h, w = A_dict[k].sizes["height"], A_dict[k].sizes["width"]
    hvobjs = [hv_YA, hv_C, hv_S, hv_sig, hv_C_pul, hv_S_pul, hv_A]
    hvobjs[:] = [hv.HoloMap(hvobj, kdims=kdims).collate() for hvobj in hvobjs]
    hv_unit = {
        "Raw Signal": hvobjs[0],
        "Fitted Calcium Trace": hvobjs[1],
        "Fitted Spikes": hvobjs[2],
        "Fitted Signal": hvobjs[3],
    }
    hv_pul = {"Simulated Calcium": hvobjs[4], "Simulated Spike": hvobjs[5]}
    hv_unit = hv.HoloMap(hv_unit, kdims="traces").collate().overlay("traces")
    hv_pul = hv.HoloMap(hv_pul, kdims="traces").collate().overlay("traces")
    hv_A = Dynamic(hvobjs[6])
    if datashading:
        hv_unit = datashade_ndcurve(hv_unit, "traces")
    else:
        hv_unit = Dynamic(hv_unit)
    hv_pul = Dynamic(hv_pul)
    hv_unit = hv_unit.map(
        lambda p: p.opts(plot=dict(frame_height=400, frame_width=1000))
    )
    hv_pul = hv_pul.opts(plot=dict(frame_width=500, aspect=w / h)).redim(
        t=hv.Dimension("t", soft_range=pul_range)
    )
    hv_A = hv_A.opts(
        plot=dict(frame_width=500, aspect=w / h), style=dict(cmap="Viridis")
    )
    return (
        hv_unit.relabel("Current Unit: Temporal Traces")
        + hv.NdLayout(
            {"Simulated Pulse Response": hv_pul, "Spatial Footprint": hv_A},
            kdims="Current Unit",
        )
    ).cols(1)


def NNsort(cents):
    cents_hw = cents[["height", "width"]]
    kdtree = cKDTree(cents_hw)
    idu_start = cents_hw.sum(axis="columns").idxmin()
    result = pd.Series(0, index=cents.index)
    remain_list = cents.index.tolist()
    idu_next = idu_start
    NNord = 0
    while remain_list:
        result.loc[idu_next] = NNord
        remain_list.remove(idu_next)
        for k in range(1, int(np.ceil(np.log2(len(result)))) + 1):
            qry = kdtree.query(cents_hw.loc[idu_next], 2 ** k)
            NNs = qry[1][np.isfinite(qry[0])].squeeze()
            NNs = NNs[np.sort(np.unique(NNs, return_index=True)[1])]
            NNs = np.array(result.iloc[NNs].index)
            NN_idxs = np.argwhere(np.isin(NNs, remain_list, assume_unique=True))
            if len(NN_idxs) > 0:
                NN = NNs[NN_idxs[0]][0]
                idu_next = NN
                NNord = NNord + 1
                break
    return result<|MERGE_RESOLUTION|>--- conflicted
+++ resolved
@@ -43,11 +43,7 @@
 
 class VArrayViewer:
     """
-<<<<<<< HEAD
-    This function creates an interactive figure where the data array is displayed as a movie. In the interactive figure, the user can draw an arbitrary box in the field of view and record this box as a mask using the "save mask" button 
-=======
     This function creates an interactive figure where the data array is displayed as a movie. In the interactive figure, the user can draw an arbitrary box in the field of view and record this box as a mask using the "save mask" button
->>>>>>> ad5cdf7b
         Args:
             varr (xarray.DataArray): xarray.DataArray a labeled 3-d array representation of the videos with dimensions: frame, height and width.
             framerate (int, optional): Acquisition frame rate. Defaults to 30.
@@ -1320,11 +1316,7 @@
 
 def visualize_spatial_update(A_dict, C_dict, kdims=None, norm=True, datashading=True):
     """
-<<<<<<< HEAD
-    This function launches the visualizer to explore the parameters of the spatial noise estimation. This step precedes the CNMF and is used to estimate the noise introduced by motion. 
-=======
     This function launches the visualizer to explore the parameters of the spatial noise estimation. This step precedes the CNMF and is used to estimate the noise introduced by motion.
->>>>>>> ad5cdf7b
 
     Args:
         A_dict (dict): input spatial footprints
