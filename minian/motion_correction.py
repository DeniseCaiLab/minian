--- conflicted
+++ resolved
@@ -1,498 +1,8 @@
 import cv2
 import dask.array as darr
-<<<<<<< HEAD
-from scipy.stats import zscore
-from scipy.ndimage import center_of_mass, label
-from collections import OrderedDict
-from skimage import transform as tf
-from skimage.morphology import disk
-from scipy.stats import zscore
-from dask import delayed, compute
-from dask.diagnostics import ProgressBar
-from IPython.core.debugger import set_trace
-from .utilities import get_optimal_chk
-
-
-def detect_and_correct_old(mov):
-    """[summary]
-
-    Args:
-        mov ([type]): [description]
-
-    Returns:
-        [type]: [description]
-    """
-    surf = cv2.xfeatures2d.SURF_create(200)
-    matcher = cv2.BFMatcher(crossCheck=True)
-    detect_list = [surf.detectAndCompute(f, None) for f in mov]
-    kp_list = [d[0] for d in detect_list]
-    des_list = [d[1] for d in detect_list]
-    match_list = []
-    for des0, des1 in zip(des_list[:-1], des_list[1:]):
-        match_list.append(matcher.match(des0, des1))
-    matching_points = []
-    for iframe, matches in enumerate(match_list):
-        points0 = []
-        points1 = []
-        matches.sort(key=lambda ma: ma.distance, reverse=True)
-        for ma in matches[:3]:
-            points0.append(kp_list[iframe][ma.queryIdx].pt)
-            points1.append(kp_list[iframe + 1][ma.trainIdx].pt)
-        points0 = np.float32(np.array(points0))
-        points1 = np.float32(np.array(points1))
-        matching_points.append((points0, points1))
-    trans_list = [cv2.getAffineTransform(pt[0], pt[1]) for pt in matching_points]
-    mov_correct = mov.copy()
-    for iframe, trans in enumerate(trans_list):
-        mov_correct[iframe + 1] = cv2.warpAffine(
-            mov_correct[iframe], trans, mov[0].shape[::-1]
-        )
-    return mov_correct
-
-
-def detect_and_correct(
-    varray,
-    d_th=None,
-    r_th=None,
-    z_th=None,
-    q_th=None,
-    h_th=400,
-    std_thres=5,
-    opt_restr=5,
-    opt_std_thres=15,
-    opt_h_prop=0.1,
-    opt_err_thres=40,
-    method="translation",
-    upsample=None,
-    weight=False,
-    invert=False,
-    enhance=True,
-):
-    """[summary]
-
-    Args:
-        varray ([type]): [description]
-        d_th ([type], optional): [description]. Defaults to None.
-        r_th ([type], optional): [description]. Defaults to None.
-        z_th ([type], optional): [description]. Defaults to None.
-        q_th ([type], optional): [description]. Defaults to None.
-        h_th (int, optional): [description]. Defaults to 400.
-        std_thres (int, optional): [description]. Defaults to 5.
-        opt_restr (int, optional): [description]. Defaults to 5.
-        opt_std_thres (int, optional): [description]. Defaults to 15.
-        opt_h_prop (float, optional): [description]. Defaults to 0.1.
-        opt_err_thres (int, optional): [description]. Defaults to 40.
-        method (str, optional): [description]. Defaults to 'translation'.
-        upsample ([type], optional): [description]. Defaults to None.
-        weight (bool, optional): [description]. Defaults to False.
-        invert (bool, optional): [description]. Defaults to False.
-        enhance (bool, optional): [description]. Defaults to True.
-
-    Returns:
-        [type]: [description]
-    """
-    surf = cv2.xfeatures2d.SURF_create(h_th, extended=True)
-    matcher = cv2.BFMatcher_create(crossCheck=True)
-    # clache = cv2.createCLAHE(clipLimit=2, tileGridSize=(50, 50))
-    varray = varray.transpose("frame", "height", "width")
-    varr_mc = varray.astype(np.uint8)
-    varr_ref = varray.astype(np.uint8)
-    lk_params = dict(
-        winSize=(200, 300),
-        maxLevel=0,
-        criteria=(cv2.TERM_CRITERIA_EPS | cv2.TERM_CRITERIA_COUNT, 1000, 0.0001),
-        flags=cv2.OPTFLOW_USE_INITIAL_FLOW,
-    )
-    frm_idx = varr_mc.coords["frame"]
-    if invert:
-        varr_ref = 255 - varr_ref
-    if upsample:
-        w = varray.coords["width"]
-        h = varray.coords["height"]
-        w_up = np.linspace(w[0], w[-1], len(w) * upsample)
-        h_up = np.linspace(h[0], h[-1], len(h) * upsample)
-        varr_ref = varr_ref.reindex(method="nearest", width=w_up, height=h_up)
-    if enhance:
-        for fid in frm_idx.values:
-            fm = varr_ref.sel(frame=fid)
-            fm.values = cv2.bilateralFilter(cv2.equalizeHist(fm.values), 9, 250, 250)
-            varr_ref.loc[dict(frame=fid)] = fm
-    match_dict = OrderedDict()
-    shifts, shifts_idx, drop_idx = ([], [], [])
-    last_registered = frm_idx[0].values
-    for i, fid in enumerate(frm_idx[1:].values):
-        im_src = varr_ref.sel(frame=last_registered).values
-        im_dst = varr_ref.sel(frame=fid).values
-        detect_src = surf.detectAndCompute(im_src, None)
-        detect_dst = surf.detectAndCompute(im_dst, None)
-        if not detect_src[0]:
-            sys.stdout.write("\033[K")
-            print("insufficient features for frame {}".format(last_registered))
-            drop_idx.append(fid)
-            continue
-        if not detect_dst[0]:
-            sys.stdout.write("\033[K")
-            print("insufficient features for frame {}".format(fid))
-            drop_idx.append(fid)
-            continue
-        match = matcher.match(detect_src[1], detect_dst[1])
-        p_src, p_dst, eu_d, eu_x, eu_y, vma = ([], [], [], [], [], [])
-        for idm, ma in enumerate(match):
-            if True:
-                pt0 = np.array(detect_src[0][ma.queryIdx].pt)
-                pt1 = np.array(detect_dst[0][ma.trainIdx].pt)
-                pt_diff = pt0 - pt1
-                d = np.sqrt(np.sum(pt_diff ** 2))
-                r = ma.distance
-                if d < d_th if d_th else True and r < r_th if r_th else True:
-                    p_src.append(detect_src[0][ma.queryIdx].pt)
-                    p_dst.append(detect_dst[0][ma.trainIdx].pt)
-                    eu_d.append(d)
-                    eu_x.append(pt_diff[0])
-                    eu_y.append(pt_diff[1])
-                    vma.append(ma)
-        if not len(vma) > 0:
-            set_trace()
-            print(
-                "unable to find valid match for frame {} and {}".format(
-                    last_registered, fid
-                )
-            )
-            drop_idx.append(fid)
-            continue
-        p_src, p_dst, vma = np.array(p_src), np.array(p_dst), np.array(vma)
-        eu_d, eu_x, eu_y = np.array(eu_d), np.array(eu_x), np.array(eu_y)
-        if z_th:
-            eu_x_z_mask = np.absolute(zscore(eu_x)) < z_th
-            eu_y_z_mask = np.absolute(zscore(eu_y)) < z_th
-            eu_dist_z_mask = np.absolute(zscore(eu_d)) < z_th
-            dist_z_mask = np.logical_and.reduce(
-                [eu_dist_z_mask, eu_x_z_mask, eu_y_z_mask]
-            )
-        else:
-            dist_z_mask = np.ones_like(eu_d)
-        if q_th:
-            x_h_ma = eu_x < np.percentile(eu_x, q_th)
-            x_l_ma = eu_x > np.percentile(eu_x, 100 - q_th)
-            y_h_ma = eu_y < np.percentile(eu_y, q_th)
-            y_l_ma = eu_y > np.percentile(eu_y, 100 - q_th)
-            d_h_ma = eu_d < np.percentile(eu_d, q_th)
-            d_l_ma = eu_d > np.percentile(eu_d, 100 - q_th)
-            dist_q_mask = np.logical_and.reduce(
-                [x_h_ma, x_l_ma, y_h_ma, y_l_ma, d_h_ma, d_l_ma]
-            )
-        else:
-            dist_q_mask = np.ones_like(eu_d)
-        mask = np.logical_and(dist_z_mask, dist_q_mask)
-        p_src, p_dst, vma = p_src[mask], p_dst[mask], vma[mask]
-        eu_d, eu_x, eu_y = eu_d[mask], eu_x[mask], eu_y[mask]
-        if not len(vma) > 0:
-            sys.stdout.write("\033[K")
-            print(
-                "No matches passed consistency test for frame {} and {}".format(
-                    last_registered, fid
-                )
-            )
-            drop_idx.append(fid)
-            continue
-        trans, hmask = cv2.findHomography(
-            p_src, p_dst, method=cv2.RANSAC, ransacReprojThreshold=1
-        )
-        hmask = hmask.squeeze().astype(bool)
-        p_src, p_dst, vma = p_src[hmask], p_dst[hmask], vma[hmask]
-        eu_d, eu_x, eu_y = eu_d[hmask], eu_x[hmask], eu_y[hmask]
-        if not len(vma) > 0:
-            sys.stdout.write("\033[K")
-            print(
-                "no matches formed a homography for frame {} and {}".format(
-                    last_registered, fid
-                )
-            )
-            drop_idx.append(fid)
-            continue
-        elif np.std(eu_d) > std_thres if std_thres else False:
-            sys.stdout.write("\033[K")
-            print(
-                "dist variance too high for frame {} and {}. variance: {}".format(
-                    last_registered, fid, np.std(eu_d)
-                )
-            )
-            drop_idx.append(fid)
-            continue
-        elif np.std(eu_x) > std_thres if std_thres else False:
-            sys.stdout.write("\033[K")
-            print(
-                "x variance too high for frame {} and {}. variance: {}".format(
-                    last_registered, fid, np.std(eu_x)
-                )
-            )
-            drop_idx.append(fid)
-            continue
-        elif np.std(eu_y) > std_thres if std_thres else False:
-            sys.stdout.write("\033[K")
-            print(
-                "y variance too high for frame {} and {}. variance: {}".format(
-                    last_registered, fid, np.std(eu_y)
-                )
-            )
-            drop_idx.append(fid)
-            continue
-        est_shift = np.median(p_dst - p_src, axis=0)
-        pts_src = cv2.goodFeaturesToTrack(im_src, 100, 0.5, 3, blockSize=3)
-        if pts_src is None or not len(pts_src) > 1:
-            sys.stdout.write("\033[K")
-            print("not enough good corners for frame {}".format(last_registered))
-            drop_idx.append(fid)
-            continue
-        pts_dst = cv2.goodFeaturesToTrack(im_dst, 100, 0.5, 3, blockSize=3)
-        if pts_dst is None or not len(pts_dst) > 1:
-            sys.stdout.write("\033[K")
-            print("not enough good corners for frame {}".format(fid))
-            drop_idx.append(fid)
-            continue
-        pts_src = np.array(pts_src).squeeze().astype(np.float32)
-        pts_dst = pts_src + est_shift
-        pts_dst = np.array(pts_dst).astype(np.float32)
-        vld_mask = pts_dst.min(axis=1) > 0
-        if not vld_mask.sum() > 0:
-            sys.stdout.write("\033[K")
-            print("no valid corners for frame {} and {}".format(last_registered, fid))
-            drop_idx.append(fid)
-            continue
-        pts_src, pts_dst = pts_src[vld_mask], pts_dst[vld_mask]
-        p1, st0, err0 = cv2.calcOpticalFlowPyrLK(
-            im_src, im_dst, pts_src.copy(), pts_dst.copy(), **lk_params
-        )
-        p0r, st1, err1 = cv2.calcOpticalFlowPyrLK(
-            im_dst, im_src, p1.copy(), pts_src.copy(), **lk_params
-        )
-        d_mask = np.absolute(pts_src - p0r).reshape(-1, 2).max(-1) < 1
-        st0 = st0.squeeze().astype(bool)
-        st1 = st1.squeeze().astype(bool)
-        optmask = np.logical_and.reduce([st0, st1, d_mask])
-        if not np.any(optmask):
-            sys.stdout.write("\033[K")
-            print(
-                (
-                    "no valid optical flow matching was found " "for frame {} and {}"
-                ).format(last_registered, fid)
-            )
-            drop_idx.append(fid)
-            continue
-        pts_src, pts_dst, err0 = p0r[optmask], p1[optmask], err0[optmask]
-        if err0.mean() > opt_err_thres:
-            sys.stdout.write("\033[K")
-            print(
-                (
-                    "optical flow error too high " "for frame {} and {}. error: {}"
-                ).format(last_registered, fid, err0.mean())
-            )
-            drop_idx.append(fid)
-            continue
-        # consmask = np.absolute(pts_src - pts_dst - est_shift).max(
-        #     axis=1) < opt_restr
-        # if not consmask.sum() > 0:
-        #     print(("no optical flow was found consitent with surf result "
-        #            "for frame {} and {}").format(last_registered, fid))
-        #     drop_idx.append(fid)
-        #     continue
-        # pts_src, pts_dst = pts_src[consmask], pts_dst[consmask]
-        if len(pts_src) > 3:
-            trans, hmask = cv2.findHomography(
-                pts_src, pts_dst, method=cv2.RANSAC, ransacReprojThreshold=3
-            )
-            hmask = hmask.squeeze().astype(bool)
-        else:
-            hmask = np.ones(len(pts_src), dtype=bool)
-        if hmask.sum() < opt_h_prop * len(hmask):
-            sys.stdout.write("\033[K")
-            print(
-                (
-                    "too many optical flow matches were outliers " "for frame {} and {}"
-                ).format(last_registered, fid)
-            )
-            hmask = np.ones(len(pts_src), dtype=bool)
-        pts_src = pts_src[hmask]
-        pts_dst = pts_dst[hmask]
-        pts_diff = pts_src - pts_dst
-        pts_dist = np.sqrt((pts_diff ** 2).sum(axis=1))
-        if np.std(pts_dist) > opt_std_thres:
-            sys.stdout.write("\033[K")
-            print(
-                (
-                    "optical flow distance variance too high "
-                    "for frame {} and {}. std:{}"
-                ).format(last_registered, fid, np.std(pts_dist))
-            )
-            drop_idx.append(fid)
-            continue
-        pts_src = pts_src.reshape((-1, 2))
-        pts_dst = pts_dst.reshape((-1, 2))
-        if method == "opencv":
-            trans = cv2.estimateRigidTransform(pts_dst, pts_src, False)
-            if trans is not None:
-                varr_mc.loc[dict(frame=fid)] = cv2.warpAffine(
-                    varr_mc.sel(frame=fid).values,
-                    trans,
-                    varr_mc.sel(frame=fid).values.shape[::-1],
-                )
-            else:
-                print("unable to find transform for frame {}".format(fid))
-        elif method == "translation":
-            if weight and len(pts_dist) > 1:
-                weights = np.exp(-np.array(np.absolute(zscore(pts_dist))) * 10)
-                weights = weights / np.sum(weights)
-            else:
-                weights = None
-            shift = estimate_translation(pts_src, pts_dst, weights)
-            shifts.append(shift)
-            shifts_idx.append(fid)
-        elif method == "skimage":
-            trans = tf.estimate_transform("similarity", pts_src, pts_dst)
-            varr_mc.loc[dict(frame=fid)] = tf.warp(
-                varr_mc.sel(frame=fid), trans.inverse
-            )
-        print(
-            (
-                "processing frame {:5d} of {:5d}, "
-                "current features: {:3d}, current err: {:06.4f}"
-            ).format(i, len(frm_idx), len(pts_src), err0.mean()),
-            end="\r",
-        )
-        last_registered = fid
-        match_dict[fid] = dict(
-            src=detect_src,
-            dst=detect_dst,
-            match=vma,
-            src_fid=last_registered,
-            upsample=upsample if upsample else 1,
-        )
-    if method == "translation":
-        shifts = xr.DataArray(
-            shifts, coords=dict(frame=shifts_idx), dims=["frame", "shift_dims"]
-        )
-        shifts_final = []
-        for fid in frm_idx[1:].values:
-            cur_sh_hist = shifts.sel(frame=slice(frm_idx[0], fid))
-            cur_shift = cur_sh_hist.sum("frame")
-            cur_shift = cur_shift.values.astype(int)
-            shifts_final.append(cur_shift)
-            varr_mc.loc[dict(frame=fid)] = apply_translation(
-                varr_mc.sel(frame=fid), cur_shift
-            )
-        shifts_final = xr.DataArray(
-            shifts_final, coords=dict(frame=frm_idx[1:]), dims=["frame", "shift_dims"]
-        )
-    else:
-        shifts_final = None
-    varr_mc = varr_mc.reindex(
-        method="nearest", width=varray.coords["width"], height=varray.coords["height"]
-    )
-    return (
-        varr_mc.rename(varray.name + "_MotionCorrected"),
-        match_dict,
-        np.array(drop_idx),
-        shifts_final,
-    )
-
-
-def remove_duplicate_keypoints(detect, threshold=2):
-    """[summary]
-
-    Args:
-        detect ([type]): [description]
-        threshold (int, optional): [description]. Defaults to 2.
-
-    Returns:
-        [type]: [description]
-    """
-    remv_idx = []
-    kps = detect[0]
-    des = detect[1]
-    for kp0, kp1 in itt.combinations(enumerate(kps), 2):
-        if not (kp0[0] in remv_idx or kp1[0] in remv_idx):
-            dist = np.sqrt(np.sum(np.array(kp0[1].pt) - np.array(kp1[1].pt)) ** 2)
-            if dist < threshold:
-                remv_idx.append(kp0[0])
-    kps = [kp for ikp, kp in enumerate(kps) if ikp not in remv_idx]
-    des = np.delete(des, remv_idx, axis=0)
-    return (kps, des)
-
-
-def estimate_translation(pts_src, pts_dst, weights=None):
-    """[summary]
-
-    Args:
-        pts_src ([type]): [description]
-        pts_dst ([type]): [description]
-        weights ([type], optional): [description]. Defaults to None.
-
-    Returns:
-        [type]: [description]
-    """
-    return np.average(pts_src - pts_dst, axis=0, weights=weights)
-    # return np.median(pts_src - pts_dst, axis=0)
-
-
-def apply_translation(img, shift):
-    """[summary]
-
-    Args:
-        img ([type]): [description]
-        shift ([type]): [description]
-
-    Returns:
-        [type]: [description]
-    """
-    return np.roll(img, shift, axis=(1, 0))
-
-
-def mask_shifts(varr_fft, corr, shifts, z_thres, perframe=True, pad_f=1):
-    """[summary]
-
-    Args:
-        varr_fft ([type]): [description]
-        corr ([type]): [description]
-        shifts ([type]): [description]
-        z_thres ([type]): [description]
-        perframe (bool, optional): [description]. Defaults to True.
-        pad_f (int, optional): [description]. Defaults to 1.
-
-    Returns:
-        [type]: [description]
-    """
-    dims = list(varr_fft.dims)
-    dims.remove("frame")
-    sizes = [varr_fft.sizes[d] for d in dims]
-    pad_s = np.array(sizes) * pad_f
-    pad_s = pad_s.astype(int)
-    mask = xr.apply_ufunc(zscore, corr.fillna(0)) > z_thres
-    shifts = shifts.where(mask)
-    if perframe:
-        mask_diff = xr.DataArray(
-            np.diff(mask.astype(int)),
-            coords=dict(frame=mask.coords["frame"][1:]),
-            dims=["frame"],
-        )
-        good_idx = mask.coords["frame"].where(mask > 0, drop=True)
-        bad_idx = mask_diff.coords["frame"].where(mask_diff == -1, drop=True)
-        for cur_bad in bad_idx:
-            gb_diff = good_idx - cur_bad
-            try:
-                next_good = gb_diff[gb_diff > 0].min() + cur_bad
-                last_good = gb_diff[gb_diff < 0].max() + cur_bad
-                cur_src = varr_fft.sel(frame=last_good)
-                cur_dst = varr_fft.sel(frame=next_good)
-                res = match_temp(cur_src, cur_dst, pad_s, pad_f)
-                shifts.loc[dict(frame=next_good.values)] = res
-            except (KeyError, ValueError):
-                print("unable to correct for bad frame: {}".format(int(cur_bad)))
-    return shifts, mask
-=======
 import numpy as np
 import xarray as xr
 from dask import delayed
->>>>>>> 56dacc33
 
 
 def estimate_shifts(varr, max_sh, dim="frame", npart=3, local=False):
@@ -602,11 +112,7 @@
         p0 = np.polyfit(x0, y0, 2)
         p1 = np.polyfit(x1, y1, 2)
         imax = np.array([-0.5 * p0[1] / p0[0], -0.5 * p1[1] / p1[0]])
-<<<<<<< HEAD
         # m0 = np.roots(np.polyder(p0))
-=======
-        # m0 = np.roots(np.polyder(p0)) # for higher order polynomial fit
->>>>>>> 56dacc33
         # m1 = np.roots(np.polyder(p1))
         # m0 = m0[np.argmin(np.abs(m0 - imax[0]))]
         # m1 = m1[np.argmin(np.abs(m1 - imax[1]))]
@@ -616,7 +122,6 @@
 
 
 def apply_shifts(varr, shifts):
-<<<<<<< HEAD
     """[summary]
 
     Args:
@@ -626,8 +131,6 @@
     Returns:
         [type]: [description]
     """
-=======
->>>>>>> 56dacc33
     sh_dim = shifts.coords["variable"].values.tolist()
     varr_sh = xr.apply_ufunc(
         shift_perframe,
@@ -642,28 +145,6 @@
     return varr_sh
 
 
-<<<<<<< HEAD
-def mser_thres(fm):
-    """[summary]
-
-    Args:
-        fm ([type]): [description]
-
-    Returns:
-        [type]: [description]
-    """
-    mser = cv2.MSER_create(_min_area=100, _delta=1, _max_variation=2)
-    reg, _ = mser.detectRegions(fm.T)
-    reg_set = [set(tuple(crd) for crd in r) for r in reg]
-    fm_thres = np.zeros_like(fm)
-    if reg_set:
-        reg = np.array(list(set.union(*reg_set)))
-        fm_thres[reg[:, 0], reg[:, 1]] = fm[reg[:, 0], reg[:, 1]]
-    return fm_thres
-
-
-=======
->>>>>>> 56dacc33
 def shift_perframe(fm, sh):
     """[summary]
 
@@ -687,47 +168,4 @@
         elif s < 0:
             index[ish] = slice(s, None)
             fm[tuple(index)] = np.nan
-<<<<<<< HEAD
-    return fm
-
-
-def interpolate_frame(varr, drop_idx):
-    """[summary]
-
-    Args:
-        varr ([type]): [description]
-        drop_idx ([type]): [description]
-
-    Returns:
-        [type]: [description]
-    """
-    if drop_idx.dtype == bool:
-        drop_idx = drop_idx.coords["frame"].where(~drop_idx, drop=True).values
-    if not set(drop_idx):
-        print("no bad frame to interpolate, returning input")
-        return varr
-    keep_idx = np.array(list(set(varr.coords["frame"].values) - set(drop_idx)))
-    varr_int = varr.copy()
-    for i, fid in enumerate(drop_idx):
-        print(
-            "processing frame: {} progress: {}/{}".format(fid, i, len(drop_idx)),
-            end="\r",
-        )
-        diff = keep_idx - fid
-        try:
-            fid_fwd = diff[diff > 0].min() + fid
-        except ValueError:
-            fid_fwd = keep_idx.max()
-        try:
-            fid_bak = diff[diff < 0].max() + fid
-        except ValueError:
-            fid_bak = keep_idx.min()
-        int_src = xr.concat(
-            [varr.sel(frame=fid_fwd), varr.sel(frame=fid_bak)], dim="frame"
-        )
-        varr_int.loc[dict(frame=fid)] = int_src.mean("frame")
-    print("\ninterpolation done")
-    return varr_int.rename(varr.name + "_Interpolated")
-=======
-    return fm
->>>>>>> 56dacc33
+    return fm