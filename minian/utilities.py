import os
import re
import shutil
import warnings
from copy import deepcopy
from os import listdir
from os.path import isdir
from os.path import join as pjoin
from pathlib import Path
from uuid import uuid4

import cv2
import dask as da
import dask.array as darr
import numpy as np
import pandas as pd
import psutil
import rechunker
import xarray as xr
import zarr as zr
from natsort import natsorted
from tifffile import TiffFile, imread


def load_videos(
    vpath,
    pattern=r"msCam[0-9]+\.avi$",
    dtype=np.float64,
    in_memory=False,
    downsample=None,
    downsample_strategy="subset",
    post_process=None,
):
    """
    Load videos from the folder specified in `vpath` and according to the regex
    `pattern`, then concatenate them together across time and return a
    `xarray.DataArray` representation of the concatenated videos. The default
    assumption is video filenames start with ``msCam`` followed by at least a
    number, and then followed by ``.avi``. In addition, it is assumed that the
    name of the folder correspond to a recording session identifier.

    Parameters
    ----------
    vpath : str
        The path to search for videos
    pattern : str, optional
        The pattern that describes filenames of videos. (Default value =
        'msCam[0-9]+\.avi')

    Returns
    -------
    xarray.DataArray or None
        The labeled 3-d array representation of the videos with dimensions:
        ``frame``, ``height`` and ``width``. Returns ``None`` if no data was
        found in the specified folder.
    """
    vpath = os.path.normpath(vpath)
    ssname = os.path.basename(vpath)
    vlist = natsorted(
        [vpath + os.sep + v for v in os.listdir(vpath) if re.search(pattern, v)]
    )
    if not vlist:
        raise FileNotFoundError(
            "No data with pattern {}"
            " found in the specified folder {}".format(pattern, vpath)
        )
    print("loading {} videos in folder {}".format(len(vlist), vpath))

    file_extension = os.path.splitext(vlist[0])[1]
    if file_extension in (".avi", ".mkv"):
        movie_load_func = load_avi_lazy
    elif file_extension == ".tif":
        movie_load_func = load_tif_lazy
    else:
        raise ValueError("Extension not supported.")

    varr_list = [movie_load_func(v) for v in vlist]
    varr = darr.concatenate(varr_list, axis=0)
    varr = xr.DataArray(
        varr,
        dims=["frame", "height", "width"],
        coords=dict(
            frame=np.arange(varr.shape[0]),
            height=np.arange(varr.shape[1]),
            width=np.arange(varr.shape[2]),
        ),
    )
    if dtype:
        varr = varr.astype(dtype)
    if downsample:
        bin_eg = {d: np.arange(0, varr.sizes[d], w) for d, w in downsample.items()}
        if downsample_strategy == "mean":
            varr = (
                varr.coarsen(**downsample, boundary="trim")
                .mean()
                .assign_coords(**bin_eg)
            )
        elif downsample_strategy == "subset":
            varr = varr.sel(**bin_eg)
        else:
            warnings.warn("unrecognized downsampling strategy", RuntimeWarning)
    varr = varr.rename("fluorescence")
    if post_process:
        varr = post_process(varr, vpath, ssname, vlist, varr_list)
    return varr


def load_tif_lazy(fname):
    data = TiffFile(fname)
    f = len(data.pages)

    fmread = da.delayed(load_tif_perframe)
    flist = [fmread(fname, i) for i in range(f)]

    sample = flist[0].compute()
    arr = [
        da.array.from_delayed(fm, dtype=sample.dtype, shape=sample.shape)
        for fm in flist
    ]
    return da.array.stack(arr, axis=0)


def load_tif_perframe(fname, fid):
    return imread(fname, key=fid)


def load_avi_lazy(fname):
    cap = cv2.VideoCapture(fname)
    f = int(cap.get(cv2.CAP_PROP_FRAME_COUNT))
    fmread = da.delayed(load_avi_perframe)
    flist = [fmread(fname, i) for i in range(f)]
    sample = flist[0].compute()
    arr = [
        da.array.from_delayed(fm, dtype=sample.dtype, shape=sample.shape)
        for fm in flist
    ]
    return da.array.stack(arr, axis=0)


def load_avi_perframe(fname, fid):
    cap = cv2.VideoCapture(fname)
    h = int(cap.get(cv2.CAP_PROP_FRAME_HEIGHT))
    w = int(cap.get(cv2.CAP_PROP_FRAME_WIDTH))
    cap.set(cv2.CAP_PROP_POS_FRAMES, fid)
    ret, fm = cap.read()
    if ret:
        return np.flip(cv2.cvtColor(fm, cv2.COLOR_RGB2GRAY), axis=0)
    else:
        print("frame read failed for frame {}".format(fid))
        return np.zeros((h, w))


def open_minian(dpath, post_process=None, return_dict=False):
    """
    Opens a file previously saved in minian handling the proper data format and chunks

    Args:
        dpath ([string]): contains the normalized absolutized version of the pathname path,which is the path to minian folder;
<<<<<<< HEAD
        Post_process (function): post processing function, parameters: dataset (xarray.DataArray), mpath (string, path to the raw backend files)  
=======
        Post_process (function): post processing function, parameters: dataset (xarray.DataArray), mpath (string, path to the raw backend files)
>>>>>>> ad5cdf7b
        return_dict ([boolean]): default False

    Returns:
        xarray.DataArray: [loaded data]
    """
    dslist = [
        xr.open_zarr(pjoin(dpath, d)) for d in listdir(dpath) if isdir(pjoin(dpath, d))
    ]
    if return_dict:
        dslist = [list(d.values())[0] for d in dslist]
        ds = {d.name: d for d in dslist}
    else:
        ds = xr.merge(dslist, compat="no_conflicts")
    if (not return_dict) and post_process:
        ds = post_process(ds, dpath)
    return ds


def open_minian_mf(
    dpath,
    index_dims,
    result_format="xarray",
    pattern=r"minian\.[0-9]+$",
    sub_dirs=[],
    exclude=True,
    **kwargs
):
    minian_dict = dict()
    for nextdir, dirlist, filelist in os.walk(dpath, topdown=False):
        nextdir = os.path.abspath(nextdir)
        cur_path = Path(nextdir)
        dir_tag = bool(
            (
                (any([Path(epath) in cur_path.parents for epath in sub_dirs]))
                or nextdir in sub_dirs
            )
        )
        if exclude == dir_tag:
            continue
        flist = list(filter(lambda f: re.search(pattern, f), filelist + dirlist))
        if flist:
            print("opening dataset under {}".format(nextdir))
            if len(flist) > 1:
                warnings.warn("multiple dataset found: {}".format(flist))
            fname = flist[-1]
            print("opening {}".format(fname))
            minian = open_minian(dpath=os.path.join(nextdir, fname), **kwargs)
            key = tuple([np.array_str(minian[d].values) for d in index_dims])
            minian_dict[key] = minian
            print(["{}: {}".format(d, v) for d, v in zip(index_dims, key)])

    if result_format == "xarray":
        return xrconcat_recursive(minian_dict, index_dims)
    elif result_format == "pandas":
        minian_df = pd.Series(minian_dict).rename("minian")
        minian_df.index.set_names(index_dims, inplace=True)
        return minian_df.to_frame()
    else:
        raise NotImplementedError("format {} not understood".format(result_format))


def save_minian(
    var, dpath, meta_dict=None, overwrite=False, chunks=None, mem_limit="200MB"
):
    """
    Saves the data (var) in the format specified by the backend variable, in the location specified by dpath under the name ‘minian’, if overwrite True
    Args:
        var (xarray.DataArray): data to be saved
        dpath (str): path where to save the data
        fname (str, optional): output file name. Defaults to 'minian'.
        backend (str, optional): file storage format. Defaults to 'netcdf'.
        meta_dict (dict, optional): metadata for example {‘animal’: -3, ‘session’: -2, ‘session_id’: -1}. Key value pair. Defaults to None.
        overwrite (bool, optional): if true overwrites a file in the same location with the same name. Defaults to False.

    Raises:
        NotImplementedError

    Returns:
        xarray.DataArray: the saved var xarray.DataArray
    """
    dpath = os.path.normpath(dpath)
    Path(dpath).mkdir(parents=True, exist_ok=True)
    ds = var.to_dataset()
    if meta_dict is not None:
        pathlist = os.path.abspath(dpath).split(os.sep)
        ds = ds.assign_coords(
            **dict([(dn, pathlist[di]) for dn, di in meta_dict.items()])
        )
    md = {True: "a", False: "w-"}[overwrite]
    fp = os.path.join(dpath, var.name + ".zarr")
    if overwrite:
        try:
            shutil.rmtree(fp)
        except FileNotFoundError:
            pass
    ds.to_zarr(fp, mode=md)
    if chunks is not None:
        chunks = {d: var.sizes[d] if v <= 0 else v for d, v in chunks.items()}
        dst_path = os.path.join(dpath, str(uuid4()))
        temp_path = os.path.join(dpath, str(uuid4()))
        zstore = zr.open(fp)
        rechk = rechunker.rechunk(
            zstore[var.name], chunks, mem_limit, dst_path, temp_store=temp_path
        )
        rechk.execute()
        try:
            shutil.rmtree(temp_path)
        except FileNotFoundError:
            pass
        arr_path = os.path.join(fp, var.name)
        for f in os.listdir(arr_path):
            os.remove(os.path.join(arr_path, f))
        for f in os.listdir(dst_path):
            os.rename(os.path.join(dst_path, f), os.path.join(arr_path, f))
        os.rmdir(dst_path)
    return xr.open_zarr(fp)[var.name]


def xrconcat_recursive(var, dims):
    if len(dims) > 1:
        if type(var) is dict:
            var_dict = var
        elif type(var) is list:
            var_dict = {tuple([np.asscalar(v[d]) for d in dims]): v for v in var}
        else:
            raise NotImplementedError("type {} not supported".format(type(var)))
        try:
            var_dict = {k: v.to_dataset() for k, v in var_dict.items()}
        except AttributeError:
            pass
        var_ps = pd.Series(var_dict)
        var_ps.index.set_names(dims, inplace=True)
        xr_ls = []
        for idx, v in var_ps.groupby(level=dims[0]):
            v.index = v.index.droplevel(dims[0])
            xarr = xrconcat_recursive(v.to_dict(), dims[1:])
            xr_ls.append(xarr)
        return xr.concat(xr_ls, dim=dims[0])
    else:
        if type(var) is dict:
            var = var.values()
        return xr.concat(var, dim=dims[0])


def update_meta(dpath, pattern=r"^minian\.nc$", meta_dict=None, backend="netcdf"):
    for dirpath, dirnames, fnames in os.walk(dpath):
        if backend == "netcdf":
            fnames = filter(lambda fn: re.search(pattern, fn), fnames)
        elif backend == "zarr":
            fnames = filter(lambda fn: re.search(pattern, fn), dirnames)
        else:
            raise NotImplementedError("backend {} not supported".format(backend))
        for fname in fnames:
            f_path = os.path.join(dirpath, fname)
            pathlist = os.path.normpath(dirpath).split(os.sep)
            new_ds = xr.Dataset()
            old_ds = open_minian(f_path, f_path, backend)
            new_ds.attrs = deepcopy(old_ds.attrs)
            old_ds.close()
            new_ds = new_ds.assign_coords(
                **dict(
                    [(cdname, pathlist[cdval]) for cdname, cdval in meta_dict.items()]
                )
            )
            if backend == "netcdf":
                new_ds.to_netcdf(f_path, mode="a")
            elif backend == "zarr":
                new_ds.to_zarr(f_path, mode="w")
            print("updated: {}".format(f_path))


def get_chk(arr):
    return {d: c for d, c in zip(arr.dims, arr.chunks)}


def rechunk_like(x, y):
    """
    Resizes chunks based on the new input dimensions

    Args:
        x (array): the array to be rechunked. i.e. destination of rechunking
        y (array): the array where chunk information are extracted. i.e. the source of rechunking

    Returns:
        dict: data with new dimensions as specified in the input
    """
    try:
        dst_chk = get_chk(y)
        comm_dim = set(x.dims).intersection(set(dst_chk.keys()))
        dst_chk = {d: max(dst_chk[d]) for d in comm_dim}
        return x.chunk(dst_chk)
    except TypeError:
        return x.compute()


def get_optimal_chk(ref, arr=None, dim_grp=None, ncores="auto", mem_limit="auto"):
    """
    Estimates the chunk of video (i.e. video sizes and number of frames) that optimizes computer memory use when the script is run parallel over multiple cores.

    Args:
        ref (xarray.DataArray): xarray.DataArray a labeled 3-d array representation of the videos with dimensions: frame, height and width.
        arr (xarray.DataArray): xarray.DataArray a labeled 3-d array representation of the videos with dimensions: frame, height and width. Defaults to None.
        dim_grp (array, optional): provide labels for the dimension of the data. Defaults to None.
        ncores (str, optional): number of CPU cores. Defaults to 'auto'.
        mem_limit (str, optional): max available memory that can be given to a process without the system going into swap. Defaults to 'auto'.

    Returns:
        dict: sizes of the chunks that optimize memory usage in parallel computing the key is the dimension, the value is the max chunk size
    """
    if arr is None:
        arr = ref
    szs = ref.sizes
    if ncores == "auto":
        ncores = psutil.cpu_count()
    if mem_limit == "auto":
        mem_limit = psutil.virtual_memory().available / (1024 ** 2)
    tempsz = (
        1000
        * (3 * szs["height"] * szs["width"] + 7 * szs["frame"])
        * ref.dtype.itemsize
        / (1024 ** 2)
    )
    csize = int(np.floor((mem_limit - tempsz) / ncores / 4))
    if csize < 64:
        warnings.warn(
            "estimated memory limit is smaller than 64MiB. Using 64MiB chunksize instead. "
        )
        csize = 64
    csize = int(np.floor((mem_limit) / ncores))
    if csize > 512:
        warnings.warn(
            "estimated memory limit is bigger than 512MiB. Using 512MiB chunksize instead. "
        )
        csize = 512
    dims = arr.dims
    if not dim_grp:
        dim_grp = [(d,) for d in dims]
    opt_chk = dict()
    for dg in dim_grp:
        d_rest = set(dims) - set(dg)
        dg_dict = {d: "auto" for d in dg}
        dr_dict = {d: -1 for d in d_rest}
        dg_dict.update(dr_dict)
        with da.config.set({"array.chunk-size": "{}MiB".format(csize)}):
            arr_chk = arr.chunk(dg_dict)
        re_dict = {d: c for d, c in zip(dims, arr_chk.chunks)}
        re_dict = {d: max(re_dict[d]) for d in dg}
        opt_chk.update(re_dict)
    return opt_chk<|MERGE_RESOLUTION|>--- conflicted
+++ resolved
@@ -156,11 +156,7 @@
 
     Args:
         dpath ([string]): contains the normalized absolutized version of the pathname path,which is the path to minian folder;
-<<<<<<< HEAD
-        Post_process (function): post processing function, parameters: dataset (xarray.DataArray), mpath (string, path to the raw backend files)  
-=======
         Post_process (function): post processing function, parameters: dataset (xarray.DataArray), mpath (string, path to the raw backend files)
->>>>>>> ad5cdf7b
         return_dict ([boolean]): default False
 
     Returns:
