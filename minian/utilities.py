--- conflicted
+++ resolved
@@ -272,7 +272,6 @@
 
 
 def handle_crash(varr, vpath, ssname, vlist, varr_list, frame_dict):
-<<<<<<< HEAD
     """[summary]
 
     Args:
@@ -286,8 +285,6 @@
     Returns:
         [type]: [description]
     """
-=======
->>>>>>> e3d22902
     seg1_list = list(filter(lambda v: re.search("seg1", v), vlist))
     seg2_list = list(filter(lambda v: re.search("seg2", v), vlist))
     if seg1_list and seg2_list:
@@ -306,7 +303,6 @@
 
 
 def video_to_tiffs(ipath, opath, iptn="msCam[0-9]+\.avi$", optn="msCam-%05d.tiff"):
-<<<<<<< HEAD
     """[summary]
 
     Args:
@@ -315,8 +311,6 @@
         iptn (str, optional): [description]. Defaults to 'msCam[0-9]+\.avi$'.
         optn (str, optional): [description]. Defaults to 'msCam-%05d.tiff'.
     """
-=======
->>>>>>> e3d22902
     flist = natsorted(
         [os.path.join(ipath, v) for v in os.listdir(ipath) if re.search(iptn, v)]
     )
@@ -354,7 +348,6 @@
 
 
 def imread_cv(im, dtype=np.float64):
-<<<<<<< HEAD
     """[summary]
 
     Args:
@@ -364,8 +357,6 @@
     Returns:
         [type]: [description]
     """
-=======
->>>>>>> e3d22902
     return cv2.imread(im, flags=cv2.IMREAD_GRAYSCALE).astype(dtype)
 
 
@@ -444,7 +435,6 @@
     tight=True,
     **kwargs
 ):
-<<<<<<< HEAD
     """[summary]
 
     Args:
@@ -459,8 +449,6 @@
     Returns:
         [type]: [description]
     """
-=======
->>>>>>> e3d22902
     if ax is None:
         fig, ax, varlist, kwargs = create_fig(varlist, nrows, ncols, **kwargs)
     for ivar, cur_var in enumerate(varlist):
@@ -506,30 +494,7 @@
 
 
 def save_video(movpath, fname_mov_orig, fname_mov_rig, fname_AC, fname_ACbf, dsratio):
-<<<<<<< HEAD
-    """[summary]
-=======
-    """
-
-    Parameters
-    ----------
-    movpath :
-
-    fname_mov_orig :
-
-    fname_mov_rig :
-
-    fname_AC :
-
-    fname_ACbf :
-
-    dsratio :
-
-
-    Returns
-    -------
-
->>>>>>> e3d22902
+    """[summary]
 
     Args:
         movpath ([type]): [description]
@@ -676,7 +641,6 @@
 
 
 def scale_varr_da(varr, scale=(0, 1)):
-<<<<<<< HEAD
     """[summary]
 
     Args:
@@ -686,8 +650,6 @@
     Returns:
         [type]: [description]
     """
-=======
->>>>>>> e3d22902
     return (
         (varr - darr.nanmin(varr))
         * (scale[1] - scale[0])
@@ -720,15 +682,12 @@
 
 
 def varray_to_tif(filename, varr):
-<<<<<<< HEAD
     """[summary]
 
     Args:
         filename ([type]): [description]
         varr ([type]): [description]
     """
-=======
->>>>>>> e3d22902
     imsave(filename, varr.transpose("frame", "height", "width"))
 
 
@@ -755,15 +714,12 @@
 
 
 def resave_varr(path, pattern="^varr_mc_int.tif$"):
-<<<<<<< HEAD
     """[summary]
 
     Args:
         path ([type]): [description]
         pattern (str, optional): [description]. Defaults to '^varr_mc_int.tif$'.
     """
-=======
->>>>>>> e3d22902
     path = os.path.normpath(path)
     tiflist = []
     for dirpath, dirnames, fnames in os.walk(path):
@@ -778,7 +734,6 @@
 
 
 def plot_varr(varr):
-<<<<<<< HEAD
     """[summary]
 
     Args:
@@ -787,8 +742,6 @@
     Returns:
         [type]: [description]
     """
-=======
->>>>>>> e3d22902
     dvarr = hv.Dataset(varr, kdims=["width", "height", "frame"])
     layout = dvarr.to(hv.Image, ["width", "height"])
     return layout
@@ -803,7 +756,6 @@
     meta_dict=None,
     order="C",
 ):
-<<<<<<< HEAD
     """[summary]
 
     Args:
@@ -818,8 +770,6 @@
     Returns:
         [type]: [description]
     """
-=======
->>>>>>> e3d22902
     dpath = os.path.normpath(dpath)
     if from_pkl:
         with open(dpath + os.sep + "cnm.pkl", "rb") as f:
@@ -891,7 +841,6 @@
 
 
 def save_varr(varr, dpath, name="varr_mc_int", meta_dict=None):
-<<<<<<< HEAD
     """[summary]
 
     Args:
@@ -903,8 +852,6 @@
     Returns:
         [type]: [description]
     """
-=======
->>>>>>> e3d22902
     dpath = os.path.normpath(dpath)
     ds = varr.to_dataset(name=name)
     if meta_dict is not None:
@@ -946,7 +893,6 @@
 def open_minian(
     dpath, fname="minian", backend="netcdf", chunks=None, post_process=None
 ):
-<<<<<<< HEAD
     """[summary]
 
     Args:
@@ -962,14 +908,9 @@
     Returns:
         [type]: [description]
     """
-    if backend is "netcdf":
+    if backend == "netcdf":
         fname = fname + ".nc"
         if chunks is "auto":
-=======
-    if backend == "netcdf":
-        fname = fname + ".nc"
-        if chunks == "auto":
->>>>>>> e3d22902
             chunks = dict([(d, "auto") for d in ds.dims])
         mpath = pjoin(dpath, fname)
         with xr.open_dataset(mpath) as ds:
@@ -979,11 +920,7 @@
         if post_process:
             ds = post_process(ds, mpath)
         return ds
-<<<<<<< HEAD
-    elif backend is "zarr":
-=======
     elif backend == "zarr":
->>>>>>> e3d22902
         mpath = pjoin(dpath, fname)
         dslist = [
             xr.open_zarr(pjoin(mpath, d))
@@ -991,12 +928,8 @@
             if isdir(pjoin(mpath, d))
         ]
         ds = xr.merge(dslist)
-<<<<<<< HEAD
-        if chunks is "auto":
-=======
 
         if chunks == "auto":
->>>>>>> e3d22902
             chunks = dict([(d, "auto") for d in ds.dims])
         if post_process:
             ds = post_process(ds, mpath)
@@ -1014,7 +947,6 @@
     exclude=True,
     **kwargs
 ):
-<<<<<<< HEAD
     """[summary]
 
     Args:
@@ -1031,8 +963,6 @@
     Returns:
         [type]: [description]
     """
-=======
->>>>>>> e3d22902
     minian_dict = dict()
     for nextdir, dirlist, filelist in os.walk(dpath, topdown=False):
         nextdir = os.path.abspath(nextdir)
@@ -1056,30 +986,21 @@
             key = tuple([np.array_str(minian[d].values) for d in index_dims])
             minian_dict[key] = minian
             print(["{}: {}".format(d, v) for d, v in zip(index_dims, key)])
-<<<<<<< HEAD
-    if result_format is "xarray":
-        return xrconcat_recursive(minian_dict, index_dims)
-    elif result_format is "pandas":
-=======
 
     if result_format == "xarray":
         return xrconcat_recursive(minian_dict, index_dims)
     elif result_format == "pandas":
->>>>>>> e3d22902
         minian_df = pd.Series(minian_dict).rename("minian")
         minian_df.index.set_names(index_dims, inplace=True)
         return minian_df.to_frame()
     else:
         raise NotImplementedError("format {} not understood".format(result_format))
-<<<<<<< HEAD
 
 
 def save_minian(
     var, dpath, fname="minian", backend="netcdf", meta_dict=None, overwrite=False
 ):
     """[summary]
-=======
->>>>>>> e3d22902
 
     Args:
         var ([type]): [description]
@@ -1089,18 +1010,12 @@
         meta_dict ([type], optional): [description]. Defaults to None.
         overwrite (bool, optional): [description]. Defaults to False.
 
-<<<<<<< HEAD
     Raises:
         NotImplementedError: [description]
 
     Returns:
         [type]: [description]
     """
-=======
-def save_minian(
-    var, dpath, fname="minian", backend="netcdf", meta_dict=None, overwrite=False
-):
->>>>>>> e3d22902
     dpath = os.path.normpath(dpath)
     ds = var.to_dataset()
     if meta_dict is not None:
@@ -1108,22 +1023,14 @@
         ds = ds.assign_coords(
             **dict([(dn, pathlist[di]) for dn, di in meta_dict.items()])
         )
-<<<<<<< HEAD
-    if backend is "netcdf":
-=======
     if backend == "netcdf":
->>>>>>> e3d22902
         try:
             md = {True: "w", False: "a"}[overwrite]
             ds.to_netcdf(os.path.join(dpath, fname + ".nc"), mode=md)
         except FileNotFoundError:
             ds.to_netcdf(os.path.join(dpath, fname + ".nc"), mode=md)
         return ds
-<<<<<<< HEAD
-    elif backend is "zarr":
-=======
     elif backend == "zarr":
->>>>>>> e3d22902
         md = {True: "w", False: "w-"}[overwrite]
         fp = os.path.join(dpath, fname, var.name + ".zarr")
         ds.to_zarr(fp, mode=md)
@@ -1192,7 +1099,6 @@
 
 
 def update_meta(dpath, pattern=r"^minian\.nc$", meta_dict=None, backend="netcdf"):
-<<<<<<< HEAD
     """[summary]
 
     Args:
@@ -1204,8 +1110,6 @@
     Raises:
         NotImplementedError: [description]
     """
-=======
->>>>>>> e3d22902
     for dirpath, dirnames, fnames in os.walk(dpath):
         if backend == "netcdf":
             fnames = filter(lambda fn: re.search(pattern, fn), fnames)
@@ -1264,7 +1168,6 @@
 
 
 def get_optimal_chk(ref, arr=None, dim_grp=None, ncores="auto", mem_limit="auto"):
-<<<<<<< HEAD
     """[summary]
 
     Args:
@@ -1277,8 +1180,6 @@
     Returns:
         [type]: [description]
     """
-=======
->>>>>>> e3d22902
     if arr is None:
         arr = ref
     szs = ref.sizes
@@ -1292,18 +1193,10 @@
         * ref.dtype.itemsize
         / (1024 ** 2)
     )
-<<<<<<< HEAD
-    csize = min(int(np.floor((mem_limit - tempsz) / ncores / 4)), 1024)
-    if csize <= 0:
-        warnings.warn(
-            "estimated memory limit is smaller than 0. Using 64MiB chunksize instead. "
-            "Make sure you have enough memory or manually set mem_limit"
-=======
     csize = int(np.floor((mem_limit - tempsz) / ncores / 4))
     if csize < 64:
         warnings.warn(
             "estimated memory limit is smaller than 64MiB. Using 64MiB chunksize instead. "
->>>>>>> e3d22902
         )
         csize = 64
     if csize > 512:
@@ -1359,7 +1252,6 @@
 
 
 def save_movies(cnmf, dpath, Y=None, mask=None, Y_only=True, order="C"):
-<<<<<<< HEAD
     """[summary]
 
     Args:
@@ -1373,8 +1265,6 @@
     Returns:
         [type]: [description]
     """
-=======
->>>>>>> e3d22902
     try:
         cnmd = vars(cnmf)
     except TypeError:
@@ -1451,7 +1341,6 @@
     unit_mask=None,
     meta_dict=None,
 ):
-<<<<<<< HEAD
     """[summary]
 
     Args:
@@ -1467,8 +1356,6 @@
     Returns:
         [type]: [description]
     """
-=======
->>>>>>> e3d22902
     dpath = os.path.normpath(dpath)
     mat = loadmat(matpath, squeeze_me=True, struct_as_record=False)
     try:
