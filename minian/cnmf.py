import numpy as np
import xarray as xr
import pandas as pd
import dask as da
import numba as nb
import dask.array.fft as dafft
import dask.array.linalg as dalin
# import dask_ml.joblib
from dask import delayed, compute
from dask.diagnostics import Profiler
from dask.distributed import progress
from IPython.core.debugger import set_trace
from scipy.ndimage import gaussian_filter, label
from scipy.signal import welch, butter, lfilter
from scipy.sparse import diags, dia_matrix
from scipy.linalg import toeplitz, lstsq
from scipy.spatial.distance import pdist, squareform
from sklearn.linear_model import LassoLars
from sklearn.externals.joblib import parallel_backend
from numba import jit, guvectorize
from skimage import morphology as moph
from statsmodels.tsa.stattools import acovf
import networkx as nx
import cvxpy as cvx
import pyfftw.interfaces.dask_fft as fftw
from timeit import timeit
import warnings
from .utilities import get_chk, rechunk_like


def get_noise_fft(varr, noise_range=(0.25, 0.5), noise_method='logmexp', compute=True):
    _T = len(varr.coords['frame'])
    ns = _T // 2 + 1
    if _T % 2 == 0:
        freq_crd = np.linspace(0, 0.5, ns)
    else:
        freq_crd = np.linspace(0, 0.5 * (_T - 1) / _T, ns)
    print("computing fft of input")
    varr_fft = xr.apply_ufunc(
        fftw.rfft,
        varr.chunk(dict(frame=-1)),
        input_core_dims=[['frame']],
        output_core_dims=[['freq']],
        dask='allowed',
        output_sizes=dict(freq=ns),
        output_dtypes=[np.complex_]).persist()
    print("computing power of noise")
    varr_fft = varr_fft.assign_coords(freq=freq_crd)
    varr_psd = 1 / _T * np.abs(varr_fft)**2
    varr_psd = varr_psd.compute()
    varr_band = varr_psd.sel(freq=slice(*noise_range))
    print("estimating noise using method {}".format(noise_method))
    if noise_method == 'mean':
        sn = np.sqrt(varr_band.mean('freq'))
    elif noise_method == 'median':
        sn = np.sqrt(varr_band.median('freq'))
    elif noise_method == 'logmexp':
        eps = np.finfo(varr_band.dtype).eps
        sn = np.sqrt(np.exp(np.log(varr_band + eps).mean('freq')))
    if compute:
        sn = sn.compute()
    return sn

def psd_fft(varr): 
    _T = len(varr.coords['frame'])
    ns = _T // 2 + 1
    if _T % 2 == 0:
        freq_crd = np.linspace(0, 0.5, ns)
    else:
        freq_crd = np.linspace(0, 0.5 * (_T - 1) / _T, ns)
    print("computing psd of input")
    varr_fft = xr.apply_ufunc(
        fftw.rfft,
        varr.chunk(dict(frame=-1)),
        input_core_dims=[['frame']],
        output_core_dims=[['freq']],
        dask='allowed',
        output_sizes=dict(freq=ns),
        output_dtypes=[np.complex_])
    varr_fft = varr_fft.assign_coords(freq=freq_crd)
    varr_psd = 1 / _T * np.abs(varr_fft)**2
    return varr_psd

def psd_welch(varr):
    _T = len(varr.coords['frame'])
    ns = _T // 2 + 1
    if _T % 2 == 0:
        freq_crd = np.linspace(0, 0.5, ns)
    else:
        freq_crd = np.linspace(0, 0.5 * (_T - 1) / _T, ns)
    varr_psd = xr.apply_ufunc(
            _welch,
            varr.chunk(dict(frame=-1)),
            input_core_dims=[['frame']],
            output_core_dims=[['freq']],
            dask='parallelized',
            vectorize=True,
            kwargs=dict(nperseg=_T),
            output_sizes=dict(freq=ns),
            output_dtypes=[varr.dtype])
    varr_psd = varr_psd.assign_coords(freq=freq_crd)
    return varr_psd

def _welch(x, **kwargs):
    return welch(x, **kwargs)[1]

def get_noise(psd, noise_range=(0.25, 0.5), noise_method='logmexp'): 
    psd_band = psd.sel(freq=slice(*noise_range))
    print("estimating noise using method {}".format(noise_method))
    if noise_method == 'mean':
        sn = np.sqrt(psd_band.mean('freq'))
    elif noise_method == 'median':
        sn = np.sqrt(psd_band.median('freq'))
    elif noise_method == 'logmexp':
        eps = np.finfo(psd_band.dtype).eps
        sn = np.sqrt(np.exp(np.log(psd_band + eps).mean('freq')))
    sn = sn.persist()
    return sn 

def get_noise_welch(varr,
                    noise_range=(0.25, 0.5),
                    noise_method='logmexp',
                    compute=True):
    print("estimating noise")
    sn = xr.apply_ufunc(
        noise_welch,
        varr.chunk(dict(frame=-1)),
        input_core_dims=[['frame']],
        dask='parallelized',
        vectorize=True,
        kwargs=dict(noise_range=noise_range, noise_method=noise_method),
        output_dtypes=[varr.dtype])
    if compute:
        sn = sn.compute()
    return sn


def noise_welch(y, noise_range, noise_method):
    ff, Pxx = welch(y)
    mask0, mask1 = ff > noise_range[0], ff < noise_range[1]
    mask = np.logical_and(mask0, mask1)
    Pxx_ind = Pxx[mask]
    sn = {
        'mean': lambda x: np.sqrt(np.mean(x / 2)),
        'median': lambda x: np.sqrt(np.median(x / 2)),
        'logmexp': lambda x: np.sqrt(np.exp(np.mean(np.log(x / 2))))
    }[noise_method](Pxx_ind)
    return sn


def update_spatial(Y,
                   A,
                   b,
                   C,
                   f,
                   sn,
                   gs_sigma=6,
                   dl_wnd=5,
                   sparse_penal=0.5,
                   update_background=False,
                   post_scal=True,
                   zero_thres='eps'):
    _T = len(Y.coords['frame'])
    print("estimating penalty parameter")
    cct = C.dot(C, 'frame')
    alpha = sparse_penal * sn * np.sqrt(np.max(np.diag(cct))) / _T
    alpha = alpha.persist()
    print("computing subsetting matrix")
    if update_background:
        A = xr.concat([A, b.assign_coords(unit_id=-1)], 'unit_id')
        C = xr.concat([C, f.assign_coords(unit_id=-1)], 'unit_id')
    if dl_wnd:
        selem = moph.disk(dl_wnd)
        sub = xr.apply_ufunc(
            moph.dilation,
            A.fillna(0).chunk(dict(height=-1, width=-1)),
            input_core_dims=[['height', 'width']],
            output_core_dims=[['height', 'width']],
            vectorize=True,
            kwargs=dict(selem=selem),
            dask='parallelized',
            output_dtypes=[A.dtype])
        sub = (sub > 0).astype(bool)
    else:
        sub = xr.apply_ufunc(np.ones_like, A.compute())
    if compute:
        sub = sub.persist()
    print("fitting spatial matrix")
    A_new = xr.apply_ufunc(
        update_spatial_perpx,
        Y.chunk(dict(frame=-1)),
        C.chunk(dict(frame=-1, unit_id=-1)),
        alpha,
        sub.chunk(dict(unit_id=-1)),
        input_core_dims=[['frame'], ['frame', 'unit_id'], [], ['unit_id']],
        output_core_dims=[['unit_id']],
        vectorize=True,
        dask='parallelized',
        output_dtypes=[Y.dtype],
    )
    A_new = A_new.persist()
    if zero_thres == 'eps':
        zero_thres = np.finfo(A_new.dtype).eps
    A_new = A_new.where(A_new > zero_thres).fillna(0)
    if post_scal:
        print("post-hoc scaling")
        A_new_flt = (A_new.stack(spatial=['height', 'width'])
                     .compute())
        Y_flt = (Y.mean('frame').stack(spatial=['height', 'width'])
                 .compute())
        def lstsq(a, b):
            return np.linalg.lstsq(a, b, rcond=-1)[0]
        scale = xr.apply_ufunc(
            lstsq,
            A_new_flt,
            Y_flt,
            input_core_dims=[['spatial', 'unit_id'], ['spatial']],
            output_core_dims=[['unit_id']])
        A_new = A_new * scale
        try:
            A_new = A_new.persist()
        except np.linalg.LinAlgError:
            warnings.warn("post-hoc scaling failed", RuntimeWarning)
    if update_background:
        print("updateing background")
        b_new = A_new.sel(unit_id=-1)
#         b_new = b_new / da.array.linalg.norm(b_new.data)
#         f_new = xr.apply_ufunc(
#             da.array.tensordot, Y, b_new,
#             input_core_dims=[['frame', 'height', 'width'], ['height', 'width']],
#             output_core_dims=[['frame']],
#             kwargs=dict(axes=[(1, 2), (0, 1)]),
#             dask='allowed').persist()
        A_new = A_new.drop(-1, 'unit_id')
        C_new = C.drop(-1, 'unit_id')
    else:
        b_new = b
        f_new = f
    print("removing empty units")
    non_empty = A_new.sum(['width', 'height']) > 0
    A_new = A_new.where(non_empty, drop=True)
    C_new = C.where(non_empty, drop=True)
    A_new = rechunk_like(A_new.persist(), A)
    C_new = rechunk_like(C_new.persist(), C)
    return A_new, b_new, C_new, f


def update_spatial_perpx(y, C, alpha, sub):
    res = np.zeros_like(sub, dtype=y.dtype)
    if np.sum(sub) > 0:
        C = C[:, sub]
        clf = LassoLars(alpha=alpha, positive=True)
        coef = clf.fit(C, y).coef_
        res[np.where(sub)[0]] = coef
    return res


def update_temporal(Y,
                    A,
                    b,
                    C,
                    f,
                    sn_spatial,
                    noise_freq=0.25,
                    p=None,
                    add_lag='p',
                    jac_thres = 0.1,
                    use_spatial=False,
                    sparse_penal=1,
                    zero_thres=1e-8,
                    max_iters=200,
                    use_smooth=True,
                    compute=True,
                    chk={'height':50, 'width':50, 'frame':1000, 'unit_id':20},
                    post_scal=True,
                    scs_fallback=False,
                    cvx_sched='processes'):
    nunits = len(A.coords['unit_id'])
<<<<<<< HEAD
    print("grouping overlaping units")
    A_pos = (A > 0).astype(np.float32)
    A_neg = (A == 0).astype(np.float32)
    A_inter = xr.apply_ufunc(
        da.array.tensordot,
        A_pos.chunk(dict(height=-1, width=-1, unit_id=chk['unit_id'])),
        (A_pos.chunk(dict(height=-1, width=-1, unit_id=chk['unit_id']))
         .rename(unit_id='unit_id_cp')),
        input_core_dims=[['unit_id', 'height', 'width'], ['height', 'width', 'unit_id_cp']],
        output_core_dims=[['unit_id', 'unit_id_cp']],
        dask='allowed',
        kwargs=dict(axes=([1, 2], [0, 1])),
        output_dtypes=[A_pos.dtype])
    A_union = xr.apply_ufunc(
        da.array.tensordot,
        A_neg.chunk(dict(height=-1, width=-1, unit_id=chk['unit_id'])),
        (A_neg.chunk(dict(height=-1, width=-1, unit_id=chk['unit_id']))
         .rename(unit_id='unit_id_cp')),
        input_core_dims=[['unit_id', 'height', 'width'], ['height', 'width', 'unit_id_cp']],
        output_core_dims=[['unit_id', 'unit_id_cp']],
        dask='allowed',
        kwargs=dict(axes=([1, 2], [0, 1])),
        output_dtypes=[A_neg.dtype])
    A_jac = A_inter / (A.sizes['height'] * A.sizes['width'] - A_union)
    if compute:
        A_jac = A_jac.compute()
    unit_labels = xr.apply_ufunc(
        label_connected,
        A_jac > jac_thres,
        input_core_dims=[['unit_id', 'unit_id_cp']],
        kwargs=dict(only_connected=True),
        output_core_dims=[['unit_id']])
    print("computing trace")
    AA = xr.apply_ufunc(
        da.array.tensordot,
        A.chunk(dict(height=-1, width=-1, unit_id=chk['unit_id'])),
        (A.chunk(dict(height=-1, width=-1, unit_id=chk['unit_id']))
         .rename(dict(unit_id='unit_id_cp'))),
=======
    A_rechk = A.chunk(dict(height=-1, width=-1))
    C_rechk = C.chunk(dict(unit_id=-1))
    Y_rechk = Y.chunk(dict(height=-1, width=-1))
    AA = xr.apply_ufunc(
        da.array.tensordot,
        A_rechk,
        A_rechk.rename(dict(unit_id='unit_id_cp')),
>>>>>>> db44bbec
        input_core_dims=[['unit_id', 'height', 'width'], ['height', 'width', 'unit_id_cp']],
        output_core_dims=[['unit_id', 'unit_id_cp']],
        dask='allowed',
        kwargs=dict(axes=([1, 2], [0, 1])),
        output_dtypes=[A.dtype])
    nA = (A_rechk**2).sum(['height', 'width']).compute()
    nA_inv = xr.apply_ufunc(
        lambda x: np.asarray(diags(x).todense()),
        1 / nA,
        input_core_dims=[['unit_id']],
        output_core_dims=[['unit_id', 'unit_id_cp']],
        dask='parallelized',
        output_dtypes=[nA.dtype],
        output_sizes=dict(unit_id_cp = nunits))
    nA_inv = nA_inv.assign_coords(unit_id_temp=AA.coords['unit_id_cp'])
<<<<<<< HEAD
    if compute:
        nA_inv = nA_inv.compute()
    b = b.expand_dims('dot')
=======
    b = b.expand_dims('dot').chunk(dict(height=-1, width=-1))
>>>>>>> db44bbec
    f = f.expand_dims('dot')
    B = xr.apply_ufunc(
        da.array.dot,
        b.chunk(dict(height=-1, width=-1)),
        f.chunk(dict(frame=-1)),
        input_core_dims=[['height', 'width', 'dot'], ['dot', 'frame']],
        output_core_dims=[['height', 'width', 'frame']],
        dask='allowed',
<<<<<<< HEAD
        output_dtypes=[b.dtype]
    )
    Y = Y - B
    YA = (xr.apply_ufunc(
        da.array.tensordot,
        Y.chunk(dict(height=-1, width=-1, frame=chk['frame'])),
        A.chunk(dict(height=-1, width=-1, unit_id=chk['unit_id'])),
=======
        output_dtypes=[b.dtype])
    Y = Y_rechk - B
    YA = (xr.apply_ufunc(
        da.array.tensordot,
        Y,
        A_rechk.chunk(dict(unit_id=-1)),
>>>>>>> db44bbec
        input_core_dims=[['frame', 'height', 'width'], ['height', 'width', 'unit_id']],
        output_core_dims=[['frame', 'unit_id']],
        dask='allowed',
        kwargs=dict(axes=([1, 2], [0, 1])),
        output_dtypes=[A.dtype])
          .rename(dict(unit_id='unit_id_cp')))
    YA_norm = xr.apply_ufunc(
        da.array.dot,
        YA.chunk(dict(unit_id_cp=-1, frame=chk['frame'])),
        nA_inv.chunk(dict(unit_id_cp=-1, unit_id=chk['unit_id'])),
        input_core_dims=[['frame', 'unit_id_cp'], ['unit_id_cp', 'unit_id']],
        output_core_dims=[['frame', 'unit_id']],
        dask='allowed',
        output_dtypes=[YA.dtype])
    CA = xr.apply_ufunc(
        da.array.dot,
<<<<<<< HEAD
        C.chunk(dict(unit_id=-1, frame=chk['frame'])),
        AA.chunk(dict(unit_id=-1, unit_id_cp=chk['unit_id'])),
=======
        C_rechk,
        AA.chunk(dict(unit_id=-1, unit_id_cp=-1)),
>>>>>>> db44bbec
        input_core_dims=[['frame', 'unit_id'], ['unit_id', 'unit_id_cp']],
        output_core_dims=[['frame', 'unit_id_cp']],
        dask='allowed',
        output_dtypes=[C.dtype])
    CA_norm = xr.apply_ufunc(
        da.array.dot,
        CA.chunk(dict(unit_id_cp=-1, frame=chk['frame'])),
        nA_inv.chunk(dict(unit_id_cp=-1, unit_id=chk['unit_id'])),
        input_core_dims=[['frame', 'unit_id_cp'], ['unit_id_cp', 'unit_id']],
        output_core_dims=[['frame', 'unit_id']],
        dask='allowed',
        output_dtypes=[CA.dtype])
<<<<<<< HEAD
    YrA = YA_norm - CA_norm + C
    if compute:
        YrA = YrA.compute()
        YrA = YrA.assign_coords(unit_labels=unit_labels)
=======
    YrA = YA_norm - CA_norm + C_rechk
    if noise_freq:
        print("smoothing signals")
        but_b, but_a = butter(2, noise_freq, btype='low', analog=False)
        YrA_smth = xr.apply_ufunc(
            lambda x: lfilter(but_b, but_a, x),
            YrA.chunk(dict(frame=-1)),
            input_core_dims=[['frame']],
            output_core_dims=[['frame']],
            vectorize=True,
            dask='parallelized',
            output_dtypes=[YrA.dtype])
    else:
        YrA_smth = YrA
    return YrA_smth


def update_temporal(Y,
                    A,
                    b,
                    C,
                    f,
                    sn_spatial,
                    YrA=None,
                    noise_freq=0.25,
                    p=None,
                    add_lag='p',
                    jac_thres = 0.1,
                    use_spatial=False,
                    sparse_penal=1,
                    zero_thres=1e-8,
                    max_iters=200,
                    use_smooth=True,
                    compute=True,
                    post_scal=True,
                    scs_fallback=False,
                    cvx_sched='processes'):
    nunits = len(A.coords['unit_id'])
    print("grouping overlaping units")
    A_pos = (A > 0).astype(np.float32)
    A_neg = (A == 0).astype(np.float32)
    A_inter = xr.apply_ufunc(
        da.array.tensordot,
        A_pos,
        A_pos.rename(unit_id='unit_id_cp'),
        input_core_dims=[['unit_id', 'height', 'width'], ['height', 'width', 'unit_id_cp']],
        output_core_dims=[['unit_id', 'unit_id_cp']],
        dask='allowed',
        kwargs=dict(axes=([1, 2], [0, 1])),
        output_dtypes=[A_pos.dtype])
    A_union = xr.apply_ufunc(
        da.array.tensordot,
        A_neg,
        A_neg.rename(unit_id='unit_id_cp'),
        input_core_dims=[['unit_id', 'height', 'width'], ['height', 'width', 'unit_id_cp']],
        output_core_dims=[['unit_id', 'unit_id_cp']],
        dask='allowed',
        kwargs=dict(axes=([1, 2], [0, 1])),
        output_dtypes=[A_neg.dtype])
    A_jac = A_inter / (A.sizes['height'] * A.sizes['width'] - A_union)
    if compute:
        A_jac = A_jac.compute()
    unit_labels = xr.apply_ufunc(
        label_connected,
        A_jac > jac_thres,
        input_core_dims=[['unit_id', 'unit_id_cp']],
        kwargs=dict(only_connected=True),
        output_core_dims=[['unit_id']])
    if YrA is not None:
        YrA = YrA
    else:
        print("computing trace")
        YrA = compute_trace(Y, A, b, C, f).persist()
    YrA = YrA.chunk(dict(frame=-1, unit_id=1))
    YrA = YrA.assign_coords(unit_labels=unit_labels)
>>>>>>> db44bbec
    sn_temp = get_noise_fft(YrA, noise_range=(noise_freq, 1))
    sn_temp = sn_temp.assign_coords(unit_labels=unit_labels)
    if use_spatial:
        print("flattening spatial dimensions")
        Y_flt = Y.stack(spatial=('height', 'width'))
        A_flt = A.stack(spatial=(
            'height', 'width')).assign_coords(unit_labels=unit_labels)
        sn_spatial = sn_spatial.stack(spatial=('height', 'width'))
    if use_smooth:
        print("smoothing signals")
        but_b, but_a = butter(2, noise_freq, btype='low', analog=False)
        YrA_smth = xr.apply_ufunc(
            lambda x: lfilter(but_b, but_a, x),
            YrA,
            input_core_dims=[['frame']],
            output_core_dims=[['frame']],
            vectorize=True,
            dask='parallelized',
            output_dtypes=[YrA.dtype])
        if compute:
            YrA_smth = YrA_smth.persist()
            sn_temp_smth = get_noise_welch(
                YrA_smth, noise_range=(noise_freq, 1))
    else:
        YrA_smth = YrA
        sn_temp_smth = sn_temp
    if p is None:
        print("estimating order p for each neuron")
        p = xr.apply_ufunc(
            get_p,
            YrA_smth,
            input_core_dims=[['frame']],
            vectorize=True,
            dask='parallelized',
            output_dtypes=[np.int]).clip(1)
        if compute:
            p = p.compute()
        p_max = p.max().values
    else:
        p_max = p
    print("estimating AR coefficients")
    g = xr.apply_ufunc(
        get_ar_coef,
        YrA_smth.chunk(dict(frame=-1)),
        sn_temp_smth,
        p,
        input_core_dims=[['frame'], [], []],
        output_core_dims=[['lag']],
        kwargs=dict(pad=p_max, add_lag=add_lag),
        vectorize=True,
        dask='parallelized',
        output_dtypes=[sn_temp_smth.dtype],
        output_sizes=dict(lag=p_max))
    g = g.assign_coords(lag=np.arange(1, p_max + 1), unit_labels=unit_labels)
    if compute:
        g = g.persist()
    print("updating isolated temporal components")
    if use_spatial is 'full':
        result_iso = xr.apply_ufunc(
            update_temporal_cvxpy,
            Y_flt.chunk(dict(spatial=-1, frame=-1)),
            g.where(unit_labels == -1, drop=True).chunk(dict(lag=-1)),
            sn_spatial.chunk(dict(spatial=-1)),
            A_flt.where(unit_labels == -1, drop=True).chunk(dict(spatial=-1)),
            input_core_dims=[['spatial', 'frame'], ['lag'], ['spatial'],
                             ['spatial']],
            output_core_dims=[['trace', 'frame']],
            vectorize=True,
            dask='parallelized',
            kwargs=dict(
                sparse_penal=sparse_penal,
                max_iters=max_iters,
                scs_fallback=scs_fallback),
            output_sizes=dict(trace=5),
            output_dtypes=[YrA.dtype])
    else:
        result_iso = xr.apply_ufunc(
            update_temporal_cvxpy,
            YrA.where(unit_labels == -1, drop=True),
            g.where(unit_labels == -1, drop=True).chunk(dict(lag=-1)),
            sn_temp.where(unit_labels == -1, drop=True),
            input_core_dims=[['frame'], ['lag'], []],
            output_core_dims=[['trace', 'frame']],
            vectorize=True,
            dask='parallelized',
            kwargs=dict(
                sparse_penal=sparse_penal,
                max_iters=max_iters,
                scs_fallback=scs_fallback),
            output_sizes=dict(trace=5),
            output_dtypes=[YrA.dtype])
    if compute:
        with da.config.set(scheduler=cvx_sched):
            result_iso = result_iso.compute()
    print("updating overlapping temporal components")
    res_list = []
    g_ovlp = g.where(unit_labels >= 0, drop=True)
    gg = g_ovlp.groupby('unit_labels')
    for cur_labl, cur_g in g_ovlp.groupby('unit_labels'):
        if use_spatial:
            cur_A = A_flt_ovlp.where(unit_labels == cur_labl, drop=True)
            cur_res = delayed(xr.apply_ufunc)(
                update_temporal_cvxpy,
                Y_flt.chunk(dict(spatial=-1, frame=-1)),
                cur_g.chunk(dict(lag=-1)),
                sn_spatial.chunk(dict(spatial=-1)),
                cur_A.chunk(dict(spatial=-1)),
                input_core_dims=[['spatial', 'frame'], ['unit_id', 'lag'],
                                 ['spatial'], ['unit_id', 'spatial']],
                output_core_dims=[['trace', 'unit_id', 'frame']],
                dask='parallelized',
                kwargs=dict(
                    sparse_penal=sparse_penal,
                    max_iters=max_iters,
                    scs_fallback=scs_fallback),
                output_sizes=dict(trace=5),
                output_dtypes=[YrA.dtype])
        else:
            cur_YrA = YrA.where(unit_labels == cur_labl, drop=True)
            cur_sn_temp = sn_temp.where(unit_labels == cur_labl, drop=True)
            cur_res = delayed(xr.apply_ufunc)(
                update_temporal_cvxpy,
                cur_YrA.compute(),
                cur_g.compute(),
                cur_sn_temp.compute(),
                input_core_dims=[['unit_id', 'frame'], ['unit_id', 'lag'],
                                 ['unit_id']],
                output_core_dims=[['trace', 'unit_id', 'frame']],
                dask='forbidden',
                kwargs=dict(
                    sparse_penal=sparse_penal,
                    max_iters=max_iters,
                    scs_fallback=scs_fallback),
                output_sizes=dict(trace=5),
                output_dtypes=[YrA.dtype])
        res_list.append(cur_res)
    if compute:
        with da.config.set(scheduler=cvx_sched):
            result_ovlp, = da.compute(res_list)
    result = (xr.concat(result_ovlp + [result_iso], 'unit_id')
              .sortby('unit_id').drop('unit_labels'))
    YrA = YrA.drop('unit_labels')
    C_new = result.isel(trace=0).dropna('unit_id')
    S_new = result.isel(trace=1).dropna('unit_id')
    B_new = result.isel(trace=2, frame=0).dropna('unit_id').squeeze()
    C0_new = result.isel(trace=3, frame=0).dropna('unit_id').squeeze()
    dc_new = result.isel(trace=4).dropna('unit_id')
    g_new = g.sel(unit_id=C_new.coords['unit_id']).drop('unit_labels')
    if zero_thres:
        mask = S_new.where(S_new > zero_thres).fillna(0).sum('frame').astype(bool)
        mask_coord = mask.where(~mask, drop=True).coords['unit_id'].values
        print("{} units dropped due to poor fit:\n {}".format(len(mask_coord), str(mask_coord)))
    else:
        mask_coord = S_new.coords['unit_id'].values
        mask = xr.DataArray(np.ones(len(mask_coord)),
                            dims=['unit_id'],
                            coords=dict(unit_id=mask_coord))
    C_new, S_new, C0_new, B_new, dc_new, g_new = (
        C_new.where(mask, drop=True), S_new.where(mask, drop=True),
        C0_new.where(mask, drop=True), B_new.where(mask, drop=True),
        dc_new.where(mask, drop=True), g_new.where(mask, drop=True))
    if post_scal:
        print("post-hoc scaling")
        YrA_new = YrA.sel(unit_id=C_new.coords['unit_id'])
        b_lstsq = YrA_new - B_new - C0_new * dc_new
        def lstsq(a, b):
            a = np.atleast_2d(a).T
            return np.linalg.lstsq(a, b, rcond=-1)[0]
        scal = xr.apply_ufunc(
            lstsq,
            C_new.chunk(dict(frame=-1)),
            b_lstsq.chunk(dict(frame=-1)),
            input_core_dims=[['frame'], ['frame']],
            output_core_dims=[[]],
            vectorize=True,
            dask='parallelized',
            output_dtypes=[C_new.dtype])
        if compute:
            with da.config.set(scheduler='threads'):
                scal = scal.compute()
        C_new = C_new * scal
        S_new = S_new * scal
    else:
        scal=None
    C_new = rechunk_like(C_new.persist(), C)
    S_new = rechunk_like(S_new.persist(), C)
    B_new = rechunk_like(B_new.persist(), C)
    C0_new = rechunk_like(C0_new.persist(), C)
    g_new = rechunk_like(g_new.persist(), C)
    scal = rechunk_like(scal, C)
    sig_new = (C0_new * dc_new + B_new + C_new).persist()
    return (YrA, C_new, S_new, B_new, C0_new, sig_new, g_new, scal)


def get_ar_coef(y, sn, p, add_lag, pad=None):
    if add_lag is 'p':
        max_lag = p * 2
    else:
        max_lag = p + add_lag
    cov = acovf(y, fft=True)
    C_mat = toeplitz(cov[:max_lag], cov[:p]) - sn**2 * np.eye(max_lag, p)
    g = lstsq(C_mat, cov[1:max_lag + 1])[0]
    if pad:
        res = np.zeros(pad)
        res[:len(g)] = g
        return res
    else:
        return g


def get_p(y):
    dif = np.append(np.diff(y), 0)
    rising = dif > 0
    prd_ris, num_ris = label(rising)
    ext_prd = np.zeros(num_ris)
    for id_prd in range(num_ris):
        prd = y[prd_ris == id_prd + 1]
        ext_prd[id_prd] = prd[-1] - prd[0]
    id_max_prd = np.argmax(ext_prd)
    return np.sum(rising[prd_ris == id_max_prd + 1])


def update_temporal_cvxpy(y, g, sn, A=None, **kwargs):
    """
    spatial:
    (d, f), (u, p), (d), (d, u)
    (d, f), (p), (d), (d)
    trace:
    (u, f), (u, p), (u)
    (f), (p), ()
    """
    # get_parameters
    sparse_penal = kwargs.get('sparse_penal')
    max_iters = kwargs.get('max_iters')
    use_cons = kwargs.get('use_cons', False)
    scs = kwargs.get('scs_fallback')
    # conform variables to generalize multiple unit case
    if y.ndim < 2:
        y = y.reshape((1, -1))
    if g.ndim < 2:
        g = g.reshape((1, -1))
    sn = np.atleast_1d(sn)
    if A is not None:
        if A.ndim < 2:
            A = A.reshape((-1, 1))
    # get count of frames and units
    _T = y.shape[-1]
    _u = g.shape[0]
    if A is not None:
        _d = A.shape[0]
    # construct G matrix and decay vector per unit
    dc_vec = np.zeros((_u, _T))
    G_ls = []
    for cur_u in range(_u):
        cur_g = g[cur_u, :]
        # construct first column and row
        cur_c, cur_r = np.zeros(_T), np.zeros(_T)
        cur_c[0] = 1
        cur_r[0] = 1
        cur_c[1:len(cur_g) + 1] = -cur_g
        # update G with toeplitz matrix
        G_ls.append(cvx.Constant(dia_matrix(toeplitz(cur_c, cur_r))))
        # update dc_vec
        cur_gr = np.roots(cur_c)
        dc_vec[cur_u, :] = np.max(cur_gr.real)**np.arange(_T)
    # get noise threshold
    thres_sn = sn * np.sqrt(_T)
    # construct variables
    b = cvx.Variable(_u)  # baseline fluorescence per unit
    c0 = cvx.Variable(_u)  # initial fluorescence per unit
    c = cvx.Variable((_u, _T))  # calcium trace per unit
    s = cvx.vstack(
        [G_ls[u] * c[u, :] for u in range(_u)])  # spike train per unit
    # residual noise per unit
    if A is not None:
        sig = cvx.vstack([
            (A * c)[px, :]
            + (A * b)[px, :]
            + (A * cvx.diag(c0) *dc_vec)[px, :] for px in range(_d)])
        noise = y - sig
    else:
        sig = cvx.vstack([c[u, :] + b[u] + c0[u] * dc_vec[u, :] for u in range(_u)])
        noise = y - sig
    noise = cvx.vstack(
        [cvx.norm(noise[i, :], 2) for i in range(noise.shape[0])])
    # construct constraints
    cons = []
    cons.append(b >= np.min(y, axis=-1))  # baseline larger than minimum
    cons.append(c0 >= 0)  # initial fluorescence larger than 0
    cons.append(s >= 0)  # spike train non-negativity
    # noise constraints
    cons_noise = [noise[i] <= thres_sn[i] for i in range(thres_sn.shape[0])]
    try:
        obj = cvx.Minimize(cvx.sum(cvx.norm(s, 1, axis=1)))
        prob = cvx.Problem(obj, cons + cons_noise)
        if use_cons:
            res = prob.solve(solver='ECOS')
            # res = prob.solve(solver='SCS', verbose=True)
        if not (prob.status == 'optimal'
                or prob.status == 'optimal_inaccurate'):
            if use_cons:
                warnings.warn("constrained version of problem infeasible")
            raise ValueError
    except (ValueError, cvx.SolverError):
        lam = sn * sparse_penal
        obj = cvx.Minimize(cvx.sum(cvx.sum(noise, axis=1) + lam * cvx.norm(s, 1, axis=1)))
        prob = cvx.Problem(obj, cons)
        try:
            res = prob.solve(solver='ECOS', max_iters=max_iters)
            if prob.status in ["infeasible", "unbounded", None]:
                raise ValueError
        except (cvx.SolverError, ValueError):
            try:
                if scs:
                    res = prob.solve(solver='SCS', max_iters=200)
                if prob.status in ["infeasible", "unbounded", None]:
                    raise ValueError
            except (cvx.SolverError, ValueError):
                warnings.warn(
                    "problem status is {}, returning null".format(prob.status),
                    RuntimeWarning)
                return np.full((5, c.shape[0], c.shape[1]), np.nan).squeeze()
    if not prob.status is 'optimal':
        warnings.warn("problem solved sub-optimally", RuntimeWarning)
    try:
        return np.stack(
        np.broadcast_arrays(c.value, s.value, b.value.reshape((-1, 1)),
                            c0.value.reshape((-1, 1)), dc_vec)).squeeze()
    except:
        set_trace()


def unit_merge(A, C, add_list=None, thres_corr=0.9):
    print("computing spatial overlap")
    A_bl = ((A > 0).astype(np.float32)
            .chunk(dict(unit_id='auto', height=-1, width=-1)))
    A_ovlp = xr.apply_ufunc(
        da.array.tensordot,
        A_bl,
        A_bl.rename(unit_id='unit_id_cp'),
        input_core_dims=[['unit_id', 'height', 'width'],
                         ['height', 'width', 'unit_id_cp']],
        output_core_dims=[['unit_id', 'unit_id_cp']],
        dask='allowed',
        kwargs=dict(axes=([1, 2], [0, 1])),
        output_dtypes=[A_bl.dtype])
    A_ovlp = A_ovlp.persist()
    print("computing temporal correlation")
    uid_idx = C.coords['unit_id'].values
    corr = xr.apply_ufunc(
        np.corrcoef,
        C.compute(),
        input_core_dims=[['unit_id', 'frame']],
        output_core_dims=[['unit_id', 'unit_id_cp']],
        output_sizes=dict(unit_id_cp=len(uid_idx)))
    corr = corr.assign_coords(unit_id_cp=uid_idx)
    print("labeling units to be merged")
    adj = np.logical_and(A_ovlp > 0, corr > thres_corr)
    unit_labels = xr.apply_ufunc(
        label_connected,
        adj.compute(),
        input_core_dims=[['unit_id', 'unit_id_cp']],
        output_core_dims=[['unit_id']])
    print("merging units")
    A_merge = (A.assign_coords(unit_labels=unit_labels)
               .groupby('unit_labels').sum('unit_id')
               .persist().rename(unit_labels='unit_id'))
    C_merge = (C.assign_coords(unit_labels=unit_labels)
               .groupby('unit_labels').mean('unit_id')
               .persist().rename(unit_labels='unit_id'))
    A_merge = rechunk_like(A_merge, A)
    C_merge = rechunk_like(C_merge, C)
    if add_list:
        for ivar, var in enumerate(add_list):
            var_mrg = (var.assign_coords(unit_labels=unit_labels)
                       .groupby('unit_labels').mean('unit_id')
                       .persist().rename(unit_labels='unit_id'))
            add_list[ivar] = rechunk_like(var_mrg, var)
        return A_merge, C_merge, add_list
    else:
        return A_merge, C_merge


def label_connected(adj, only_connected=False):
    np.fill_diagonal(adj, 0)
    adj = np.triu(adj)
    g = nx.convert_matrix.from_numpy_matrix(adj)
    labels = np.zeros(adj.shape[0], dtype=np.int)
    for icomp, comp in enumerate(nx.connected_components(g)):
        comp = list(comp)
        if only_connected and len(comp) == 1:
            labels[comp] = -1
        else:
            labels[comp] = icomp
    return labels


def smooth_sig(sig, freq, btype='low'):
    print("smoothing signals")
    but_b, but_a = butter(2, freq, btype=btype, analog=False)
    sig_smth = xr.apply_ufunc(
            lambda x: lfilter(but_b, but_a, x),
            sig.chunk(dict(frame=-1)),
            input_core_dims=[['frame']],
            output_core_dims=[['frame']],
            vectorize=True,
            dask='parallelized',
            output_dtypes=[sig.dtype])
    return sig_smth<|MERGE_RESOLUTION|>--- conflicted
+++ resolved
@@ -276,46 +276,6 @@
                     scs_fallback=False,
                     cvx_sched='processes'):
     nunits = len(A.coords['unit_id'])
-<<<<<<< HEAD
-    print("grouping overlaping units")
-    A_pos = (A > 0).astype(np.float32)
-    A_neg = (A == 0).astype(np.float32)
-    A_inter = xr.apply_ufunc(
-        da.array.tensordot,
-        A_pos.chunk(dict(height=-1, width=-1, unit_id=chk['unit_id'])),
-        (A_pos.chunk(dict(height=-1, width=-1, unit_id=chk['unit_id']))
-         .rename(unit_id='unit_id_cp')),
-        input_core_dims=[['unit_id', 'height', 'width'], ['height', 'width', 'unit_id_cp']],
-        output_core_dims=[['unit_id', 'unit_id_cp']],
-        dask='allowed',
-        kwargs=dict(axes=([1, 2], [0, 1])),
-        output_dtypes=[A_pos.dtype])
-    A_union = xr.apply_ufunc(
-        da.array.tensordot,
-        A_neg.chunk(dict(height=-1, width=-1, unit_id=chk['unit_id'])),
-        (A_neg.chunk(dict(height=-1, width=-1, unit_id=chk['unit_id']))
-         .rename(unit_id='unit_id_cp')),
-        input_core_dims=[['unit_id', 'height', 'width'], ['height', 'width', 'unit_id_cp']],
-        output_core_dims=[['unit_id', 'unit_id_cp']],
-        dask='allowed',
-        kwargs=dict(axes=([1, 2], [0, 1])),
-        output_dtypes=[A_neg.dtype])
-    A_jac = A_inter / (A.sizes['height'] * A.sizes['width'] - A_union)
-    if compute:
-        A_jac = A_jac.compute()
-    unit_labels = xr.apply_ufunc(
-        label_connected,
-        A_jac > jac_thres,
-        input_core_dims=[['unit_id', 'unit_id_cp']],
-        kwargs=dict(only_connected=True),
-        output_core_dims=[['unit_id']])
-    print("computing trace")
-    AA = xr.apply_ufunc(
-        da.array.tensordot,
-        A.chunk(dict(height=-1, width=-1, unit_id=chk['unit_id'])),
-        (A.chunk(dict(height=-1, width=-1, unit_id=chk['unit_id']))
-         .rename(dict(unit_id='unit_id_cp'))),
-=======
     A_rechk = A.chunk(dict(height=-1, width=-1))
     C_rechk = C.chunk(dict(unit_id=-1))
     Y_rechk = Y.chunk(dict(height=-1, width=-1))
@@ -323,7 +283,6 @@
         da.array.tensordot,
         A_rechk,
         A_rechk.rename(dict(unit_id='unit_id_cp')),
->>>>>>> db44bbec
         input_core_dims=[['unit_id', 'height', 'width'], ['height', 'width', 'unit_id_cp']],
         output_core_dims=[['unit_id', 'unit_id_cp']],
         dask='allowed',
@@ -339,13 +298,7 @@
         output_dtypes=[nA.dtype],
         output_sizes=dict(unit_id_cp = nunits))
     nA_inv = nA_inv.assign_coords(unit_id_temp=AA.coords['unit_id_cp'])
-<<<<<<< HEAD
-    if compute:
-        nA_inv = nA_inv.compute()
-    b = b.expand_dims('dot')
-=======
     b = b.expand_dims('dot').chunk(dict(height=-1, width=-1))
->>>>>>> db44bbec
     f = f.expand_dims('dot')
     B = xr.apply_ufunc(
         da.array.dot,
@@ -354,22 +307,12 @@
         input_core_dims=[['height', 'width', 'dot'], ['dot', 'frame']],
         output_core_dims=[['height', 'width', 'frame']],
         dask='allowed',
-<<<<<<< HEAD
-        output_dtypes=[b.dtype]
-    )
-    Y = Y - B
-    YA = (xr.apply_ufunc(
-        da.array.tensordot,
-        Y.chunk(dict(height=-1, width=-1, frame=chk['frame'])),
-        A.chunk(dict(height=-1, width=-1, unit_id=chk['unit_id'])),
-=======
         output_dtypes=[b.dtype])
     Y = Y_rechk - B
     YA = (xr.apply_ufunc(
         da.array.tensordot,
         Y,
         A_rechk.chunk(dict(unit_id=-1)),
->>>>>>> db44bbec
         input_core_dims=[['frame', 'height', 'width'], ['height', 'width', 'unit_id']],
         output_core_dims=[['frame', 'unit_id']],
         dask='allowed',
@@ -386,13 +329,8 @@
         output_dtypes=[YA.dtype])
     CA = xr.apply_ufunc(
         da.array.dot,
-<<<<<<< HEAD
-        C.chunk(dict(unit_id=-1, frame=chk['frame'])),
-        AA.chunk(dict(unit_id=-1, unit_id_cp=chk['unit_id'])),
-=======
         C_rechk,
         AA.chunk(dict(unit_id=-1, unit_id_cp=-1)),
->>>>>>> db44bbec
         input_core_dims=[['frame', 'unit_id'], ['unit_id', 'unit_id_cp']],
         output_core_dims=[['frame', 'unit_id_cp']],
         dask='allowed',
@@ -405,12 +343,6 @@
         output_core_dims=[['frame', 'unit_id']],
         dask='allowed',
         output_dtypes=[CA.dtype])
-<<<<<<< HEAD
-    YrA = YA_norm - CA_norm + C
-    if compute:
-        YrA = YrA.compute()
-        YrA = YrA.assign_coords(unit_labels=unit_labels)
-=======
     YrA = YA_norm - CA_norm + C_rechk
     if noise_freq:
         print("smoothing signals")
@@ -486,7 +418,6 @@
         YrA = compute_trace(Y, A, b, C, f).persist()
     YrA = YrA.chunk(dict(frame=-1, unit_id=1))
     YrA = YrA.assign_coords(unit_labels=unit_labels)
->>>>>>> db44bbec
     sn_temp = get_noise_fft(YrA, noise_range=(noise_freq, 1))
     sn_temp = sn_temp.assign_coords(unit_labels=unit_labels)
     if use_spatial:
